--- conflicted
+++ resolved
@@ -114,18 +114,11 @@
 -- Use this to create guids: https://www.uuidgenerator.net/version1 */
 -- Weekly repeat for timed schedules: set schedule_interval to 168:00:00
 
-<<<<<<< HEAD
 INSERT INTO foglamp.scheduled_processes (name, script) VALUES ('device', '["python3", "-m", "foglamp.device"]');
 INSERT INTO foglamp.scheduled_processes (name, script) VALUES ('purge', '["python3", "-m", "foglamp.data_purge"]');
 INSERT INTO foglamp.scheduled_processes (name, script) VALUES ('stats collector', '["python3", "-m", "foglamp.update_statistics_history"]');
 INSERT INTO foglamp.scheduled_processes (name, script) VALUES ('omf translator', '["python3", "-m", "foglamp.translators.omf_translator"]');
-=======
-insert into foglamp.scheduled_processes (name, script) values ('device', '["python3", "-m", "foglamp.device"]');
-insert into foglamp.scheduled_processes (name, script) values ('purge', '["python3", "-m", "foglamp.data_purge"]');
-insert into foglamp.scheduled_processes (name, script) values ('stats collector', '["python3", "-m", "foglamp.update_statistics_history"]');
-insert into foglamp.scheduled_processes (name, script) values ('omf translator', '["python3", "-m", "foglamp.translators.omf_translator"]');
-insert into foglamp.scheduled_processes (name, script) values ('statistics to pi', '["python3", "-m", "foglamp.translators.statistics_to_pi"]');
->>>>>>> 64ad40f9
+INSERT INTO foglamp.scheduled_processes (name, script) VALUES ('statistics to pi', '["python3", "-m", "foglamp.translators.statistics_to_pi"]');
 
 -- Start the device server at start-up
 INSERT INTO foglamp.schedules( id, schedule_name, process_name, schedule_type, schedule_interval, exclusive )
@@ -151,13 +144,8 @@
      VALUES ( '2b614d26-760f-11e7-b5a5-be2e44b06b34', 'omf translator', 'omf translator', 3, NULL, '00:00:15', true );
 
 -- Temporary  omf translator configuration
-<<<<<<< HEAD
-INSERT INTO foglamp.destinations( id, description, ts ) VALUES ( 1, 'OMF', now() );
-INSERT INTO foglamp.streams( id, destination_id, description, last_object, ts ) VALUES ( 1, 1, 'OMF', 0, now() );  
-=======
 INSERT INTO foglamp.destinations(id,description, ts)                       VALUES (1,'OMF', now());
 INSERT INTO foglamp.streams(id,destination_id,description, last_object,ts) VALUES (1,1,'OMF translator', 0,now());  
 
 -- Temporary FogLAMP statistics into PI configuration
-INSERT INTO foglamp.streams (id,destination_id,description, last_object,ts ) VALUES (2,1,'FogLAMP statistics into PI', 0,now());
->>>>>>> 64ad40f9
+INSERT INTO foglamp.streams (id,destination_id,description, last_object,ts ) VALUES (2,1,'FogLAMP statistics into PI', 0,now());