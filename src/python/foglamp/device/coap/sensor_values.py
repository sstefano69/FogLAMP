--- conflicted
+++ resolved
@@ -45,9 +45,6 @@
             _num_readings (int) : number of readings processed through render_post method since initialization or since the last time _update_statistics() was called
             _num_discarded_readings (int) : number of readings discarded through render_post method since initialization or since the last time _update_statistics() was called
     """
-<<<<<<< HEAD
-    _CONNECTION_STRING = "dbname='foglamp'"
-=======
 
     _CONNECTION_STRING = "user='foglamp' dbname='foglamp'"
     try:
@@ -57,8 +54,8 @@
     except KeyError:
         pass
 
->>>>>>> 67a28da8
     # 'postgresql://foglamp:foglamp@localhost:5432/foglamp'
+
 
     def __init__(self):
         super(SensorValues, self).__init__()
@@ -75,8 +72,6 @@
         while True:
             await asyncio.sleep(5)
 
-<<<<<<< HEAD
-=======
             try:
                 readings = self._num_readings
                 self._num_readings = 0
@@ -96,7 +91,6 @@
                 logging.getLogger('coap-server').exception(
                             'An error occurred while updating statistics')
 
->>>>>>> 67a28da8
     async def render_post(self, request):
         """Sends asset readings to storage layer
 
@@ -123,8 +117,6 @@
         # Required keys in the payload
         try:
             payload = loads(request.payload)
-            # print('POSTed payload: %s' % payload)
-
             asset = payload['asset']
             timestamp = payload['timestamp']
         except:
