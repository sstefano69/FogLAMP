--- conflicted
+++ resolved
@@ -206,9 +206,14 @@
     @classmethod
     def OFFSET(cls, arg):
         if isinstance(arg, int):
-<<<<<<< HEAD
-            cls.query_payload.update({"offset": arg})
-        return cls
+            try:
+                limit = cls.query_payload['limit']
+            except KeyError:
+                raise KeyError("LIMIT is required to set OFFSET to skip")
+            cls.query_payload.update({"skip": arg})
+        return cls
+
+    SKIP = OFFSET
 
     @classmethod
     def ORDER_BY(cls, args):
@@ -223,26 +228,6 @@
                         else:
                             cls.query_payload['sort'] = list(cls.query_payload.get('sort'))
                             cls.query_payload['sort'].append(sort)
-=======
-            try:
-                limit = cls.query_payload['limit']
-            except KeyError:
-                raise KeyError("LIMIT is required to set OFFSET to skip")
-            cls.query_payload.update({"skip": arg})
-        return cls
-
-    SKIP = OFFSET
-
-    @classmethod
-    def ORDER_BY(cls, *args):
-        for arg in args:
-            sort = {}
-            if cls.verify_orderby(arg):
-                sort.update({"column": arg[0], "direction": arg[1]})
-                if 'sort' in cls.query_payload:
-                    if isinstance(cls.query_payload['sort'], list):
-                        cls.query_payload['sort'].append(sort)
->>>>>>> c4d45d6e
                     else:
                         cls.query_payload.update({"sort": sort})
         return cls
