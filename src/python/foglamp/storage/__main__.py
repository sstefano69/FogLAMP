#!/usr/bin/env python3

# -*- coding: utf-8 -*-

""" This module is for test purpose only!

USE src/python/foglamp/storage/payload_builder.py

This will go away when tests, payload_builder and actually STORAGE layer (FOGL-197) are in place

"""

import json
from collections import OrderedDict

from foglamp.storage.storage import Storage, Readings
from foglamp.storage.exceptions import *


def insert_data():
    print("Storage::insert_data :")
    data = dict()

    data['key'] = 'SENT_test'
    data['history_ts'] = 'now'
    data['value'] = 1

    res = Storage().insert_into_tbl("statistics_history", json.dumps(data))
    print(res)


def update_data():
    print("Storage::update_data :")

    condition = dict()

    condition['column'] = 'key'
    condition['condition'] = '='
    condition['value'] = 'SENT_test'

    values = dict()
    values['value'] = 444

    data = dict()
    data['condition'] = condition
    data['values'] = values

    res = Storage().update_tbl("statistics_history", json.dumps(data))
    print(res)


def delete_tbl_data():
    print("Storage::delete_tbl_data :")

    # payload as per doc,
    # see: Plugin Common Delete
    del_cond = dict()
    del_cond['column'] = 'id'
    del_cond['condition'] = '='
    del_cond['value'] = '13081'

    # join these AND/ OR conditions
    del_cond_2 = dict()
    del_cond_2['column'] = 'key'
    del_cond_2['condition'] = '='
    del_cond_2['value'] = 'SENT_test'

    # same as where
    cond = dict()
    cond['where'] = del_cond

    ''' DELETE FROM statistics_history WHERE key = 'SENT_test' AND id='13084' '''
    cond['and'] = del_cond_2

    ''' DELETE FROM statistics_history WHERE key = 'SENT_test' OR id='13084' '''
    cond['or'] = del_cond_2

    res = Storage().delete_from_tbl("statistics_history", json.dumps(cond))
    print(res)

    ''' DELETE FROM statistics_history '''
    # res = Storage().delete_from_tbl("statistics_history")
    # print(res)


def query_table():
    print("Storage::query_table :")

    with Storage() as store:
        # commented code
        '''
        query = dict()
        query['key'] = 'COAP_CONF'

        # ASK about approach
        query['blah'] = 'SENSORS'
        query_params = '?'
        for k, v in query.items():
            if not query_params == "?":
                query_params += "&"
            query_params += '{}={}'.format(k, v)
        print("CHECK:", query_params)
        '''

        ''' SELECT * FROM configuration WHERE key='COAP_CONF' '''
        # TODO: check &limit=1 (and offset, order_by) will work here?
        q = 'key=COAP_CONF'
        res = store.query_tbl('configuration', q)
        print(res)

        ''' SELECT * FROM statistics '''
        res = store.query_tbl('statistics')
        print(res)


def query_table_with_payload():
    print("Storage::query_table_with_payload :")

    # WHERE key = 'SENT_test'"

    where = OrderedDict()
    where['column'] = 'key'
    where['condition'] = '='
    where['value'] = 'SENT_test'

    # verify AND / OR?
    where_2 = OrderedDict()
    where_2['column'] = 'value'
    where_2['condition'] = '>'
    where_2['value'] = '444'

    aggregate = OrderedDict()
    aggregate['operation'] = 'min'
    aggregate['column'] = 'value'

    query_payload = OrderedDict()
    query_payload['where'] = where_2
    query_payload['and'] = where_2
    # query_payload['or'] = where_2
    # query_payload['aggregate'] = aggregate

    # query_payload['limit'] = 2
    # query_payload['skip'] = 1

    # check ?
    order_by = ""

    payload = json.dumps(query_payload)
    print(payload)

    with Storage() as store:
        res = store.query_tbl_with_payload('statistics_history', payload)
    print(res)


def append_readings():
    print("Readings::append_readings :")
    import uuid
    import random
    readings = []

    def map_reading(asset_code, reading, read_key=None, user_ts=None):
        read = dict()
        read['asset_code'] = asset_code
        print(read_key)
        read['read_key'] = read_key
        read['reading'] = dict()
        read['reading']['rate'] = reading
        read['user_ts'] = "2017-09-21 15:00:09.025655"
        # ingest 2017-01-02T01:02:03.23232Z-05:00
        # asset, key, reading, timestamp
        # storage 2017-09-21 15:00:09.025655
        # asset_code, read_key, reading, user_ts
        return read
    x = str(uuid.uuid4())
    # to use duplicate read_key uuid (ON CONFLICT DO NOTHING)
    for _ in range(1, 2):
        readings.append(map_reading('MyAsset', random.uniform(1.0, 100.1), read_key=str(uuid.uuid4())))

    payload = dict()
    payload['readings'] = readings

    print(json.dumps(payload))

    res = Readings().append(json.dumps(payload))
    print(res)


def fetch_readings():
    print("Readings::fetch_readings :")
    # tested,
    # works fine if records are less then count
    # also works fine if reading_id does not exist, {'rows': [], 'count': 0}
    res = Readings().fetch(reading_id=1, count=2)
    print(res)


def purge_readings():
    print("Readings::purge_readings :")

    res = Readings().purge('24', '100071')

    # try many (type checking)
    res = Readings().purge(24, '100071')

    # res = Readings().purge(24, '100071', 'puRge')

    res = Readings().purge(age=24, sent_id=100071, flag='RETAIN')

    try:
        # res = Readings().purge('b', '100071', 'RETAIN')

        # res = Readings().purge('1', 'v', 'RETAIN')

        res = Readings().purge(24, '100071', 'xRETAIN')
    except ValueError:
        print("age or reading is not an integer value :/")
    except InvalidReadingsPurgeFlagParameters:
        print("AS expected, InvalidReadingsPurgeFlagParameters")

    print(res)


def query_readings():
    print("Readings::query_readings :")

    cond1 = OrderedDict()
    cond1['column'] = 'asset_code'
    cond1['condition'] = '='
    cond1['value'] = 'MyAsset'

    query_payload = OrderedDict()
    query_payload['where'] = cond1

    query_payload['limit'] = 2
    query_payload['skip'] = 1

    print("query_readings payload: ", json.dumps(query_payload))

    res = Readings().query(json.dumps(query_payload))
    print(res)

    # expected response
    '''{'count': 2, 'rows': [
            {'read_key': 'cdbec41e-9c41-4144-8257-e2ab2242dc76', 'user_ts': '2017-09-21 15:00:09.025655+05:30', 'id': 22, 'reading': {'rate': 92.58901867128075}, 'asset_code': 'MyAsset', 'ts': '2017-09-28 20:18:43.809661+05:30'},
            {'read_key': '6ad3cc76-e859-4c78-8031-91fccbb1a5a9', 'user_ts': '2017-09-21 15:00:09.025655+05:30', 'id': 23, 'reading': {'rate': 24.350853712845392}, 'asset_code': 'MyAsset', 'ts': '2017-09-28 20:19:16.739619+05:30'}
            ]
    }'''


try:
    # TODO: Move to tests :]

    ping_response = Storage().check_service_availibility()
    print("check_service_availibility res: ", ping_response)

    """ {'uptime': 1077, 'name': 'storage', 
        'statistics': {'commonInsert': 8, 'commonUpdate': 8, 'commonSimpleQuery': 16, 'commonDelete': 8, 'commonQuery': 8, 
                    'readingQuery': 8, 'readingPurge': 13, 'readingFetch': 8, 'readingAppend': 8, }
        }

    """

    query_table()

    insert_data()

    update_data()

    delete_tbl_data()

    query_table_with_payload()

    append_readings()
    # what happens on conflict?

    fetch_readings()

    # TODO: Shall these value be picked from purge config and passed to it?
    purge_readings()

    query_readings()

    # TODO: verify 1 error payload

<<<<<<< HEAD
    # shutdown_response = Storage().check_shutdown()
    # print("check_shutdown res: ", shutdown_response)

=======
    shutdown_response = Storage().shutdown()
    print("check_shutdown res: ", shutdown_response)
>>>>>>> 4db6db53
    """  {'message': 'Shutdown in progress'}
    """

except InvalidServiceInstance as ex:
    print(ex.code, ex.message)
except StorageServiceUnavailable as ex:
    print(ex.code, ex.message)<|MERGE_RESOLUTION|>--- conflicted
+++ resolved
@@ -283,14 +283,8 @@
 
     # TODO: verify 1 error payload
 
-<<<<<<< HEAD
     # shutdown_response = Storage().check_shutdown()
     # print("check_shutdown res: ", shutdown_response)
-
-=======
-    shutdown_response = Storage().shutdown()
-    print("check_shutdown res: ", shutdown_response)
->>>>>>> 4db6db53
     """  {'message': 'Shutdown in progress'}
     """
 
