--- conflicted
+++ resolved
@@ -3,19 +3,16 @@
 # FOGLAMP_BEGIN
 # See: http://foglamp.readthedocs.io/
 # FOGLAMP_END
+
 import asyncio
 import datetime
 import time
 import re
 from aiohttp import web
 from foglamp import configuration_manager
-<<<<<<< HEAD
-from foglamp.core import scheduler_db_services, statistics_db_services
+from foglamp.core import scheduler_db_services, statistics_db_services, audit_trail_db_services
 from foglamp.core.scheduler import Scheduler, Schedule, StartUpSchedule, TimedSchedule, IntervalSchedule, ManualSchedule
 from foglamp.core import server
-=======
-from foglamp.core import scheduler_db_services, statistics_db_services, audit_trail_db_services
->>>>>>> e06f6d90
 
 __author__ = "Amarendra K. Sinha, Ashish Jabble"
 __copyright__ = "Copyright (c) 2017 OSIsoft, LLC"
@@ -146,7 +143,9 @@
 
 
 async def get_scheduled_processes(request):
-    """Returns a list of all the defined scheduled_processes from scheduled_processes table"""
+    """
+    Returns a list of all the defined scheduled_processes from scheduled_processes table
+    """
 
     try:
         # processes = await scheduler_db_services.read_scheduled_processes()
@@ -162,7 +161,9 @@
 
 
 async def get_scheduled_process(request):
-    """Returns a list of all the defined scheduled_processes from scheduled_processes table"""
+    """
+    Returns a list of all the defined scheduled_processes from scheduled_processes table
+    """
 
     try:
         scheduled_process_name = request.match_info.get('scheduled_process_name', None)
@@ -188,7 +189,9 @@
 
 
 async def get_schedules(request):
-    """Returns a list of all the defined schedules from schedules table"""
+    """
+    Returns a list of all the defined schedules from schedules table
+    """
 
     try:
         # schedules = await scheduler_db_services.read_schedule()
@@ -213,9 +216,10 @@
 
 
 async def get_schedule(request):
-    """Return the information for the given schedule from schedules table
-
-        Example: curl -X GET  http://localhost:8082/foglamp/schedule/ac6dd55d-f55d-44f7-8741-984604bf2384
+    """
+    Return the information for the given schedule from schedules table
+
+    :Example: curl -X GET  http://localhost:8082/foglamp/schedule/ac6dd55d-f55d-44f7-8741-984604bf2384
     """
 
     try:
@@ -248,9 +252,10 @@
 
 
 async def start_schedule(request):
-    """Starts a given schedule
-
-        Example: curl -X GET  http://localhost:8082/foglamp/schedule/start/fd439e5b-86ba-499a-86d3-34a6e5754b5a
+    """
+    Starts a given schedule
+
+    :Example: curl -X GET  http://localhost:8082/foglamp/schedule/start/fd439e5b-86ba-499a-86d3-34a6e5754b5a
     """
 
     try:
@@ -389,9 +394,10 @@
 
 
 async def post_schedule(request):
-    """Create a new schedule in schedules table
-
-        Example: curl -d '{"type": 3, "name": "sleep30", "process_name": "sleep30", "repeat": "45"}'  -X POST  http://localhost:8082/foglamp/schedule
+    """
+    Create a new schedule in schedules table
+
+    :Example: curl -d '{"type": 3, "name": "sleep30", "process_name": "sleep30", "repeat": "45"}'  -X POST  http://localhost:8082/foglamp/schedule
     """
 
     try:
@@ -415,9 +421,10 @@
 
 
 async def update_schedule(request):
-    """Update a schedule in schedules table
-
-        Example: curl -d '{"type": 4, "name": "sleep30 updated", "process_name": "sleep30", "repeat": "15"}'  -X PUT  http://localhost:8082/foglamp/schedule/84fe4ea1-df9c-4c87-bb78-cab2e7d5d2cc
+    """
+    Update a schedule in schedules table
+
+    :Example: curl -d '{"type": 4, "name": "sleep30 updated", "process_name": "sleep30", "repeat": "15"}'  -X PUT  http://localhost:8082/foglamp/schedule/84fe4ea1-df9c-4c87-bb78-cab2e7d5d2cc
     """
 
     try:
@@ -446,9 +453,10 @@
 
 
 async def delete_schedule(request):
-    """Delete a schedule from schedules table
-
-        Example: curl -X DELETE  http://localhost:8082/foglamp/schedule/dc9bfc01-066a-4cc0-b068-9c35486db87f
+    """
+    Delete a schedule from schedules table
+
+    :Example: curl -X DELETE  http://localhost:8082/foglamp/schedule/dc9bfc01-066a-4cc0-b068-9c35486db87f
     """
 
     try:
@@ -476,9 +484,10 @@
 
 
 async def get_task(request):
-    """Returns a task
-
-        Example: curl -X GET  http://localhost:8082/foglamp/task/{task_id}?name=xxx&state=xxx
+    """
+    Returns a task
+
+    :Example: curl -X GET  http://localhost:8082/foglamp/task/{task_id}?name=xxx&state=xxx
     """
 
     try:
@@ -500,9 +509,10 @@
 
 
 async def get_tasks(request):
-    """Returns the list of tasks
-
-        Example: curl -X GET  http://localhost:8082/foglamp/tasks?name=xxx&state=xxx
+    """
+    Returns the list of tasks
+
+    :Example: curl -X GET  http://localhost:8082/foglamp/tasks?name=xxx&state=xxx
     """
 
     try:
@@ -531,9 +541,10 @@
 
 
 async def get_tasks_latest(request):
-    """Returns the list of the most recent task execution for each name from tasks table
-
-        Example: curl -X GET  http://localhost:8082/foglamp/tasks/latest
+    """
+    Returns the list of the most recent task execution for each name from tasks table
+
+    :Example: curl -X GET  http://localhost:8082/foglamp/tasks/latest
     """
 
     try:
@@ -560,9 +571,10 @@
 
 
 async def get_tasks_running(request):
-    """Returns a list of all running tasks
-
-        Example: curl -X GET  http://localhost:8082/foglamp/tasks/running
+    """
+    Returns a list of all running tasks
+
+    :Example: curl -X GET  http://localhost:8082/foglamp/tasks/running
     """
 
     try:
@@ -598,9 +610,9 @@
 
 async def get_statistics(request):
     """
-        Returns a general set of statistics
-
-        Example: curl -X GET http://localhost:8082/foglamp/statistics
+    Returns a general set of statistics
+
+    :Example: curl -X GET http://localhost:8082/foglamp/statistics
     """
 
     try:
@@ -613,9 +625,9 @@
 
 async def get_statistics_history(request):
     """
-        Returns a list of general set of statistics
-
-        Example: curl -X GET -d limit=1 http://localhost:8082/foglamp/statistics/history
+    Returns a list of general set of statistics
+
+    :Example: curl -X GET -d limit=1 http://localhost:8082/foglamp/statistics/history
     """
 
     try:
