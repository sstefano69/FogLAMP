# -*- coding: utf-8 -*-

# FOGLAMP_BEGIN
# See: http://foglamp.readthedocs.io/
# FOGLAMP_END

"""FogLAMP Scheduler module"""

import asyncio
import collections
import datetime
# import logging  # For development only
import math
import time
import uuid
from enum import IntEnum
from typing import Iterable, List, Tuple, Union

import aiopg.sa
import sqlalchemy
from sqlalchemy.dialects import postgresql as pg_types

from foglamp import logger
from foglamp import configuration_manager


__author__ = "Terris Linenbach"
__copyright__ = "Copyright (c) 2017 OSIsoft, LLC"
__license__ = "Apache 2.0"
__version__ = "${VERSION}"

# Module attributes
_CONNECTION_STRING = "dbname='foglamp'"


class NotReadyError(RuntimeError):
    pass


class DuplicateRequestError(RuntimeError):
    pass


class TaskNotRunningError(RuntimeError):
    """Raised when canceling a task and the task isn't running"""
    def __init__(self, task_id: uuid.UUID, *args):
        self.task_id = task_id
        super(RuntimeError, self).__init__(
            "Task is not running: {}".format(task_id), *args)


class TaskNotFoundError(ValueError):
    def __init__(self, task_id: uuid.UUID, *args):
        self.task_id = task_id
        super(ValueError, self).__init__(
            "Task not found: {}".format(task_id), *args)


class ScheduleNotFoundError(ValueError):
    def __init__(self, schedule_id: uuid.UUID, *args):
        self.schedule_id = schedule_id
        super(ValueError, self).__init__(
            "Schedule not found: {}".format(schedule_id), *args)


# Forward declare
class LogicExpr:
    pass


class Where(object):
    @staticmethod
    def and_(*argv)->LogicExpr:  # This should be Tuple[Query] but Python doesn't allow it
        return LogicExpr(LogicExpr.Operator.AND, argv)

    @staticmethod
    def or_(*argv)->LogicExpr:  # This should be Tuple[Query] but Python doesn't allow it
        return LogicExpr(LogicExpr.Operator.OR, argv)


class WhereExpr(object):
    def and_(self, *argv)->LogicExpr:
        return LogicExpr(LogicExpr.Operator.AND, argv, self)

    def or_(self, *argv)->LogicExpr:
        return LogicExpr(LogicExpr.Operator.OR, argv, self)

    def __and__(self, other):
        return Where.and_(self, other)

    def __or__(self, other):
        return Where.or_(self, other)

    @property
    def query(self):
        raise TypeError("Abstract method called")


class LogicExpr(WhereExpr):
    __slots__ = ['_and_expr', '_queries', '_operator']

    class Operator(IntEnum):
        """Enumeration for tasks.task_state"""
        OR = 1
        AND = 2

    def __init__(self, operator: Operator, argv, and_expr: WhereExpr = None):
        self._and_expr = and_expr
        self._operator = operator
        self._queries = argv  # type: Tuple[WhereExpr]

    @property
    def query(self):
        queries = []

        for query_item in self._queries:
            queries.append(query_item.query)

        if self._operator == self.Operator.AND:
            if self._and_expr is not None:
                return sqlalchemy.and_(self._and_expr.query, *queries)
            return sqlalchemy.and_(*queries)
        elif self._operator == self.Operator.OR:
            if self._and_expr is not None:
                return sqlalchemy.and_(self._and_expr.query, sqlalchemy.or_(*queries))
            return sqlalchemy.or_(*queries)
        else:
            raise ValueError("Invalid operator: {}".format(int(self._operator)))


class CompareExpr(WhereExpr):
    __slots__ = ['_column', '_operator', '_value']

    class Operator(IntEnum):
        """Enumeration for tasks.task_state"""
        NE = 1
        EQ = 2
        LT = 3
        LE = 4
        GT = 5
        GE = 6
        LIKE = 7
        IN = 8

    def __init__(self, column: sqlalchemy.Column, operator: Operator, value):
        self._column = column
        self._operator = operator
        self._value = value

    @property
    def query(self):
        if self._operator == self.Operator.NE:
            return self._column != self._value
        if self._operator == self.Operator.EQ:
            return self._column == self._value
        if self._operator == self.Operator.LT:
            return self._column < self._value
        if self._operator == self.Operator.LE:
            return self._column <= self._value
        if self._operator == self.Operator.GT:
            return self._column > self._value
        if self._operator == self.Operator.GE:
            return self._column >= self._value
        if self._operator == self.Operator.LIKE:
            return self._column.like(self._value)
        if self._operator == self.Operator.IN:
            return self._column.in_(self._value)

        raise ValueError("Invalid operator: {}".format(int(self._operator)))


class AttributeDesc:  # Forward declare
    pass


class Attribute(object):
    __slots__ = ['_column', '_desc']

    def __init__(self, column: sqlalchemy.Column):
        self._column = column
        self._desc = AttributeDesc(column)

    def in_(self, *argv):
        return CompareExpr(self._column, CompareExpr.Operator.IN, argv)

    def like(self, value):
        return CompareExpr(self._column, CompareExpr.Operator.LIKE, value)

    def __lt__(self, value):
        return CompareExpr(self._column, CompareExpr.Operator.LT, value)

    def __le__(self, value):
        return CompareExpr(self._column, CompareExpr.Operator.LE, value)

    def __eq__(self, value):
        return CompareExpr(self._column, CompareExpr.Operator.EQ, value)

    def __ne__(self, value):
        return CompareExpr(self._column, CompareExpr.Operator.NE, value)

    def __gt__(self, value):
        return CompareExpr(self._column, CompareExpr.Operator.GT, value)

    def __ge__(self, value):
        return CompareExpr(self._column, CompareExpr.Operator.GE, value)

    @property
    def column(self)->sqlalchemy.Column:
        return self._column

    @property
    def desc(self)->AttributeDesc:
        return self._desc


class AttributeDesc(Attribute):
    def __init__(self, column: sqlalchemy.Column):
        self._column = column.desc()


class Task(object):
    """A task represents an operating system process"""

    class State(IntEnum):
        """Enumeration for tasks.task_state"""
        RUNNING = 1
        COMPLETE = 2
        CANCELED = 3
        INTERRUPTED = 4

    # Class attributes
    attr = collections.namedtuple('TaskAttributes', ['state', 'process_name', 'start_time',
                                  'end_time', 'exit_code'])

    __slots__ = ['task_id', 'process_name', 'state', 'cancel_requested', 'start_time',
                 'end_time', 'state', 'exit_code', 'reason']

    def __init__(self):
        # Instance attributes
        self.task_id = None  # type: uuid.UUID
        """Unique identifier"""
        self.process_name = None  # type: str
        self.reason = None  # type: str
        self.state = None  # type: Task.State
        self.cancel_requested = None  # type: datetime.datetime
        self.start_time = None  # type: datetime.datetime
        self.end_time = None  # type: datetime.datetime
        self.exit_code = None  # type: int

    @classmethod
    def init(cls, tasks_tbl: sqlalchemy.Table)->None:
        """Initializes class attributes"""
        cls.attr.state = Attribute(tasks_tbl.c.state)
        cls.attr.process_name = Attribute(tasks_tbl.c.process_name)
        cls.attr.start_time = Attribute(tasks_tbl.c.start_time)
        cls.attr.end_time = Attribute(tasks_tbl.c.end_time)
        cls.attr.exit_code = Attribute(tasks_tbl.c.end_time)


class ScheduledProcess(object):
    """Represents a program that a Task can run"""

    __slots__ = ['name', 'script']

    def __init__(self):
        self.name = None  # type: str
        """Unique identifier"""
        self.script = None  # type: List[ str ]


class Schedule(object):
    class Type(IntEnum):
        """Enumeration for schedules.schedule_type"""
        STARTUP = 1
        TIMED = 2
        INTERVAL = 3
        MANUAL = 4

    """Schedule base class"""
    __slots__ = ['schedule_id', 'name', 'process_name', 'exclusive', 'repeat', 'schedule_type']

    def __init__(self, schedule_type: Type):
        self.schedule_id = None  # type: uuid.UUID
        self.name = None  # type: str
        self.exclusive = True
        self.repeat = None  # type: datetime.timedelta
        self.process_name = None  # type: str
        self.schedule_type = schedule_type  # type: Schedule.Type


class IntervalSchedule(Schedule):
    """Interval schedule"""
    def __init__(self):
        super().__init__(self.Type.INTERVAL)


class TimedSchedule(Schedule):
    """Timed schedule"""
    __slots__ = ['time', 'day']

    def __init__(self):
        super().__init__(self.Type.TIMED)
        self.time = None  # type: datetime.time
        self.day = None  # type: int
        """1 (Monday) to 7 (Sunday)"""


class ManualSchedule(Schedule):
    """A schedule that is run manually"""
    def __init__(self):
        super().__init__(self.Type.MANUAL)


class StartUpSchedule(Schedule):
    """A schedule that is run when the scheduler starts"""
    def __init__(self):
        super().__init__(self.Type.STARTUP)


class Scheduler(object):
    """FogLAMP Task Scheduler

    Starts and tracks 'tasks' that run periodically,
    start-up, and/or manually.

    Schedules specify when to start and restart Tasks. A Task
    is an operating system process. ScheduleProcesses
    specify process/command name and parameters.

    Most methods are coroutines and use the default
    event loop to create tasks.

    Usage:
        - Call :meth:`start`
        - Wait
        - Call :meth:`stop`
    """

    # TODO: Document the fields
    _ScheduleRow = collections.namedtuple('ScheduleRow', ['id', 'name', 'type', 'time', 'day',
                                                          'repeat', 'repeat_seconds', 'exclusive',
                                                          'process_name'])
    """Represents a row in the schedules table"""

    class _TaskProcess(object):
        """Tracks a running task with some flags"""
        __slots__ = ['task_id', 'process', 'cancel_requested', 'schedule', 'start_time']

        def __init__(self):
            self.task_id = None  # type: uuid.UUID
            self.process = None  # type: asyncio.subprocess.Process
            self.cancel_requested = None  # type: int
            """Epoch time when cancel was requested"""
            self.schedule = None  # Schedule._ScheduleRow
            self.start_time = None  # type: int
            """Epoch time when the task was started"""

    # TODO: Methods that accept a schedule and look in _schedule_executions
    # should accept schedule_execution instead. Add reference to schedule
    # in _ScheduleExecution.

    class _ScheduleExecution(object):
        """Tracks information about schedules"""

        __slots__ = ['next_start_time', 'task_processes', 'start_now']

        def __init__(self):
            self.next_start_time = None
            """When to next start a task for the schedule"""
            self.task_processes = dict()
            """dict of task id to _TaskProcess"""
            self.start_now = False
            """True when a task is queued to start via :meth:`start_task`"""

    # Constant class attributes
    _DEFAULT_MAX_RUNNING_TASKS = 50
    """Maximum number of running tasks allowed at any given time"""
    _DEFAULT_MAX_COMPLETED_TASK_AGE_DAYS = 30
    """Maximum age of rows in the task table that have finished, in days"""
    _DELETE_TASKS_LIMIT = 500
    """The maximum number of rows to delete in the tasks table in a single transaction"""

    _HOUR_SECONDS = 3600
    _DAY_SECONDS = 3600*24
    _WEEK_SECONDS = 3600*24*7
    _ONE_HOUR = datetime.timedelta(hours=1)
    _ONE_DAY = datetime.timedelta(days=1)

    _MAX_SLEEP = 9999999
    """When there is nothing to do, sleep for this number of seconds (forever)"""

    _STOP_WAIT_SECONDS = 5
    """Wait this number of seconds in :meth:`stop` for tasks to stop"""

    _PURGE_TASKS_FREQUENCY_SECONDS = _DAY_SECONDS
    """How frequently to purge the tasks table"""

    # Mostly constant class attributes
<<<<<<< HEAD
    _scheduled_processes_tbl = None  # type: sa.Table
    _schedules_tbl = None  # type: sa.Table
    _tasks_tbl = None  # type: sa.Table
    _logger = None  # type: logging.Logger
=======
    _scheduled_processes_tbl = None  # type: sqlalchemy.Table
    _schedules_tbl = None  # type: sqlalchemy.Table
    _tasks_tbl = None  # type: sqlalchemy.Table
    _logger = None
>>>>>>> f70feae4

    def __init__(self):
        """Constructor"""

        cls = Scheduler

        # Initialize class attributes
        if not cls._logger:
            # cls._logger = logger.setup(__name__, destination=logger.CONSOLE, level=logging.DEBUG)
            # cls._logger = logger.setup(__name__, level=logging.DEBUG)
            cls._logger = logger.setup(__name__)

        if cls._schedules_tbl is None:
            metadata = sqlalchemy.MetaData()

            cls._schedules_tbl = sqlalchemy.Table(
                'schedules', metadata,
                sqlalchemy.Column('id', pg_types.UUID),
                sqlalchemy.Column('schedule_name', sqlalchemy.types.VARCHAR(20)),
                sqlalchemy.Column('process_name', sqlalchemy.types.VARCHAR(20)),
                sqlalchemy.Column('schedule_type', sqlalchemy.types.SMALLINT),
                sqlalchemy.Column('schedule_time', sqlalchemy.types.TIME),
                sqlalchemy.Column('schedule_day', sqlalchemy.types.SMALLINT),
                sqlalchemy.Column('schedule_interval', sqlalchemy.types.Interval),
                sqlalchemy.Column('exclusive', sqlalchemy.types.BOOLEAN))

            cls._tasks_tbl = sqlalchemy.Table(
                'tasks', metadata,
                sqlalchemy.Column('id', pg_types.UUID),
                sqlalchemy.Column('process_name', sqlalchemy.types.VARCHAR(20)),
                sqlalchemy.Column('state', sqlalchemy.types.INT),
                sqlalchemy.Column('start_time', sqlalchemy.types.TIMESTAMP),
                sqlalchemy.Column('end_time', sqlalchemy.types.TIMESTAMP),
                sqlalchemy.Column('pid', sqlalchemy.types.INT),
                sqlalchemy.Column('exit_code', sqlalchemy.types.INT),
                sqlalchemy.Column('reason', sqlalchemy.types.VARCHAR(255)))

            Task.init(cls._tasks_tbl)

            cls._scheduled_processes_tbl = sqlalchemy.Table(
                'scheduled_processes', metadata,
                sqlalchemy.Column('name', pg_types.VARCHAR(20)),
                sqlalchemy.Column('script', pg_types.JSONB))

        # Instance attributes
        self._ready = False
        """True when the scheduler is ready to accept API calls"""
        self._start_time = None  # type: int
        """When the scheduler started"""
        self._max_running_tasks = None  # type: int
        """Maximum number of tasks that can execute at any given time"""
        self._paused = False
        """When True, the scheduler will not start any new tasks"""
        self._process_scripts = dict()
        """Dictionary of scheduled_processes.name to script"""
        self._schedules = dict()
        """Dictionary of schedules.id to _ScheduleRow"""
        self._schedule_executions = dict()
        """Dictionary of schedules.id to _ScheduleExecution"""
        self._task_processes = dict()
        """Dictionary of tasks.id to _TaskProcess"""
        self._check_processes_pending = False
        """bool: True when request to run check_processes"""
<<<<<<< HEAD
        self._scheduler_loop_task = None  # type: asyncio.Future
        """Task for :meth:`_scheduler_loop`, to ensure it has finished"""
        self._main_sleep_task = None  # type: asyncio.Future
        """Task for asyncio.sleep used by :meth:`_scheduler_loop`"""
=======
        self._main_loop_task = None  # type: asyncio.Task
        """Coroutine for _main_loop_task, to ensure it has finished"""
        self._main_sleep_task = None  # type: asyncio.Task
        """Coroutine that sleeps in the main loop"""
>>>>>>> f70feae4
        self.current_time = None  # type: int
        """Time to use when determining when to start tasks, for testing"""
        self._last_task_purge_time = None  # type: int
        """When the tasks table was last purged"""
        self._max_completed_task_age = None  # type: datetime.timedelta
        """Delete finished task rows when they become this old"""
        self._purge_tasks_task = None  # type: asyncio.Task
        """asynico task for :meth:`purge_tasks`, if scheduled to run"""

    @property
    def max_completed_task_age(self)->datetime.timedelta:
        return self._max_completed_task_age

    @max_completed_task_age.setter
    def max_completed_task_age(self, value: datetime.timedelta)->None:
        if not isinstance(value, datetime.timedelta):
            raise TypeError("value must be a datetime.timedelta")
        self._max_completed_task_age = value

    @property
    def max_running_tasks(self)->int:
        """Returns the maximum number of tasks that can run at any given time
        """
        return self._max_running_tasks

    @max_running_tasks.setter
    def max_running_tasks(self, value: int)->None:
        """Alters the maximum number of tasks that can run at any given time

        Use 0 or a negative value to suspend task creation
        """
        self._max_running_tasks = value
        self._resume_check_schedules()

    async def stop(self):
        """Attempts to stop the scheduler

        Sends TERM signal to all running tasks. Does not wait for tasks to stop.

        Prevents any new tasks from starting. This can be undone by setting the
        _paused attribute to False.

        Raises:
            TimeoutError: A task is still running. Wait and try again.
        """
        if not self._start_time:
            return

        self._logger.info("Processing stop request")

        # This method is designed to be called multiple times

        if not self._paused:
            # Stop the main loop
            # Wait for tasks purge task to finish
            self._paused = True
            if self._purge_tasks_task is not None:
                await self._purge_tasks_task
            self._resume_check_schedules()
            await self._scheduler_loop_task
            self._scheduler_loop_task = None

        # Can not iterate over _task_processes - it can change mid-iteration
        for task_id in list(self._task_processes.keys()):
            try:
                task_process = self._task_processes[task_id]
            except KeyError:
                continue

            # TODO: FOGL-356 track the last time TERM was sent to each task
            task_process.cancel_requested = time.time()

            schedule = task_process.schedule

            self._logger.info(
                "Stopping process: Schedule '%s' process '%s' task %s pid %s\n%s",
                schedule.name,
                schedule.process_name,
                task_id,
                task_process.process.pid,
                self._process_scripts[schedule.process_name])

            try:
                task_process.process.terminate()
            except ProcessLookupError:
                pass  # Process has terminated

        for _ in range(self._STOP_WAIT_SECONDS):
            if not self._task_processes:
                break
            await asyncio.sleep(1)

        if self._task_processes:
            raise TimeoutError()

        self._schedule_executions = None
        self._task_processes = None
        self._schedules = None
        self._process_scripts = None

        self._ready = False
        self._paused = False
        self._start_time = None

        self._logger.info("Stopped")

        return True

    async def _start_task(self, schedule: _ScheduleRow) -> None:
        """Starts a task process

        Raises:
            EnvironmentError: If the process could not start
        """

        # This check is necessary only if significant time can elapse between "await" and
        # the start of the awaited coroutine.
        args = self._process_scripts[schedule.process_name]

        task_process = self._TaskProcess()
        task_process.start_time = time.time()

        try:
            process = await asyncio.create_subprocess_exec(*args)
        except EnvironmentError:
            self._logger.exception(
                "Unable to start schedule '%s' process '%s'\n%s".format(
                    schedule.name, schedule.process_name, args))
            raise

        task_id = uuid.uuid4()
        task_process.process = process
        task_process.schedule = schedule
        task_process.task_id = task_id

        self._task_processes[task_id] = task_process
        self._schedule_executions[schedule.id].task_processes[task_id] = task_process

        self._logger.info(
            "Process started: Schedule '%s' process '%s' task %s pid %s, %s running tasks\n%s",
            schedule.name, schedule.process_name, task_id, process.pid,
            len(self._task_processes), args)

        # Startup tasks are not tracked in the tasks table
        if schedule.type != Schedule.Type.STARTUP:
            # The task row needs to exist before the completion handler runs
            insert = self._tasks_tbl.insert()
            insert = insert.values(id=str(task_id),
                                   pid=(self._schedule_executions[schedule.id].
                                        task_processes[task_id].process.pid),
                                   process_name=schedule.process_name,
                                   state=int(Task.State.RUNNING),
                                   start_time=datetime.datetime.now())

            self._logger.debug('Database command: %s', insert)

            try:
                async with aiopg.sa.create_engine(_CONNECTION_STRING) as engine:
                    async with engine.acquire() as conn:
                        await conn.execute(insert)
            except Exception:
                self._logger.exception('Insert failed: %s', insert)
                raise

        asyncio.ensure_future(self._wait_for_task_completion(task_process))

    async def _wait_for_task_completion(self, task_process: _TaskProcess)->None:
        # TODO: If an exception is raised here, _task_processes will be
        # out of sync with reality and the scheduler will never know when
        # the process terminates. However, if an exception like CanceledError
        # occurs here, it's assumed that the process needs to stop ASAP and
        # I/O activities such as writing to the database should be avoided. It is
        # presumed that all coroutines will be canceled and the process will exit.
        exit_code = await task_process.process.wait()

        schedule = task_process.schedule

        self._logger.info(
            "Process terminated: Schedule '%s' process '%s' task %s pid %s exit %s,"
            " %s running tasks\n%s",
            schedule.name,
            schedule.process_name,
            task_process.task_id,
            task_process.process.pid,
            exit_code,
            len(self._task_processes)-1,
            self._process_scripts[schedule.process_name])

        schedule_execution = self._schedule_executions[schedule.id]
        del schedule_execution.task_processes[task_process.task_id]

        schedule_deleted = False

        # Pick up modifications to the schedule
        # Or maybe it's been deleted
        try:
            schedule = self._schedules[schedule.id]
        except KeyError:
            schedule_deleted = True

        if self._paused or schedule_deleted or (
                            schedule.repeat is None and not schedule_execution.start_now):
            if schedule_execution.next_start_time:
                schedule_execution.next_start_time = None
                self._logger.info(
                    "Tasks will no longer execute for schedule '%s'", schedule.name)
        elif schedule.exclusive:
            self._schedule_next_task(schedule)

        if schedule.type != Schedule.Type.STARTUP:
            if exit_code < 0 and task_process.cancel_requested:
                state = Task.State.CANCELED
            else:
                state = Task.State.COMPLETE

            update = self._tasks_tbl.update()
            update = update.where(self._tasks_tbl.c.id == str(task_process.task_id))
            update = update.values(exit_code=exit_code,
                                   state=int(state),
                                   end_time=datetime.datetime.now())

            self._logger.debug('Database command: %s', update)

            # Update the task's status
            try:
                async with aiopg.sa.create_engine(_CONNECTION_STRING) as engine:
                    async with engine.acquire() as conn:
                        result = await conn.execute(update)

                        if result.rowcount == 0:
                            self._logger.warning('Task %s not found. Unable to update its status.',
                                                 task_process.task_id)
            except Exception:
                self._logger.exception('Update failed: %s', update)
                raise

        # Due to maximum running tasks reached, it is necessary to
        # look for schedules that are ready to run even if there
        # are only manual tasks waiting
        # TODO Do this only if len(_task_processes) >= max_processes or
        # an exclusive task finished and ( start_now or schedule.repeats )
        self._resume_check_schedules()

        # This must occur after all awaiting! The size of _task_processes
        # is used by stop() to determine whether the scheduler can stop.
        del self._task_processes[task_process.task_id]

    async def queue_task(self, schedule_id: uuid.UUID)->None:
        """Requests a task to be started for a schedule

        Args:
            schedule_id: Specifies the schedule

        Raises:
            SchedulePausedError:
                The scheduler is stopping

            ScheduleNotFoundError
        """
        if self._paused or not self._ready:
            raise NotReadyError()

        try:
            schedule_row = self._schedules[schedule_id]
        except KeyError:
            raise ScheduleNotFoundError(schedule_id)

        try:
            schedule_execution = self._schedule_executions[schedule_id]
        except KeyError:
            schedule_execution = self._ScheduleExecution()
            self._schedule_executions[schedule_row.id] = schedule_execution

        schedule_execution.start_now = True

        self._logger.info("Queued schedule '%s' for execution", schedule_row.name)
        self._resume_check_schedules()

    async def _check_schedules(self):
        """Starts tasks according to schedules based on the current time"""
        earliest_start_time = None

        # Can not iterate over _schedule_executions - it can change mid-iteration
        for schedule_id in list(self._schedule_executions.keys()):
            if self._paused or len(self._task_processes) >= self._max_running_tasks:
                return None

            schedule_execution = self._schedule_executions[schedule_id]

            try:
                schedule = self._schedules[schedule_id]
            except KeyError:
                # The schedule has been deleted
                if not schedule_execution.task_processes:
                    del self._schedule_executions[schedule_id]
                continue

            if schedule.exclusive and schedule_execution.task_processes:
                continue

            # next_start_time is None when repeat is None until the
            # task completes, at which time schedule_execution is removed
            next_start_time = schedule_execution.next_start_time
            if not next_start_time and not schedule_execution.start_now:
                if not schedule_execution.task_processes:
                    del self._schedule_executions[schedule_id]
                continue

            if next_start_time and not schedule_execution.start_now:
                now = self.current_time if self.current_time else time.time()
                right_time = now >= next_start_time
            else:
                right_time = False

            if right_time or schedule_execution.start_now:
                # Start a task

                if not right_time:
                    # Manual start - don't change next_start_time
                    pass
                elif schedule.exclusive:
                    # Exclusive tasks won't start again until they terminate
                    # Or the schedule doesn't repeat
                    next_start_time = None
                else:
                    # _schedule_next_task alters next_start_time
                    self._schedule_next_task(schedule)
                    next_start_time = schedule_execution.next_start_time

                await self._start_task(schedule)

                # Queued manual execution is ignored when it was
                # already time to run the task. The task doesn't
                # start twice even when nonexclusive.
                # The choice to put this after "await" above was
                # deliberate. The above "await" could have allowed
                # queue_task() to run. The following line
                # will undo that because, after all, the task started.
                schedule_execution.start_now = False

            # Keep track of the earliest next_start_time
            if next_start_time and (earliest_start_time is None or
                                    earliest_start_time > next_start_time):
                earliest_start_time = next_start_time

        return earliest_start_time

    def _schedule_next_timed_task(self, schedule, schedule_execution, current_dt):
        """Handle daylight savings time transitions.
           Assume 'repeat' is not null.

        """
        if schedule.repeat_seconds is not None and schedule.repeat_seconds < self._DAY_SECONDS:
            # If repeat is less than a day, use the current hour.
            # Ignore the hour specified in the schedule's time.
            dt = datetime.datetime(
                year=current_dt.year,
                month=current_dt.month,
                day=current_dt.day,
                hour=current_dt.hour,
                minute=schedule.time.minute,
                second=schedule.time.second)

            if current_dt.time() > schedule.time:
                # It's already too late. Try for an hour later.
                dt += self._ONE_HOUR
        else:
            dt = datetime.datetime(
                year=current_dt.year,
                month=current_dt.month,
                day=current_dt.day,
                hour=schedule.time.hour,
                minute=schedule.time.minute,
                second=schedule.time.second)

            if current_dt.time() > schedule.time:
                # It's already too late. Try for tomorrow
                dt += self._ONE_DAY

        # Advance to the correct day if specified
        if schedule.day:
            while dt.isoweekday() != schedule.day:
                dt += self._ONE_DAY

        schedule_execution.next_start_time = time.mktime(dt.timetuple())

    def _schedule_first_task(self, schedule, current_time):
        """Determines the time when a task for a schedule will start.

        Args:
            schedule: The schedule to consider

            current_time:
                Epoch time to use as the current time when determining
                when to schedule tasks

        """
        try:
            schedule_execution = self._schedule_executions[schedule.id]
        except KeyError:
            schedule_execution = self._ScheduleExecution()
            self._schedule_executions[schedule.id] = schedule_execution

        if schedule.type == Schedule.Type.INTERVAL:
            advance_seconds = schedule.repeat_seconds

            # When modifying a schedule, this is imprecise if the
            # schedule is exclusive and a task is running. When the
            # task finishes, next_start_time will be incremented
            # by at least schedule.repeat, thus missing the interval at
            # start_time + advance_seconds. Fixing this required an if statement
            # in _schedule_next_task. Search for AVOID_ALTER_NEXT_START

            if advance_seconds:
                advance_seconds *= max([1, math.ceil(
                    (current_time - self._start_time) / advance_seconds)])
            else:
                advance_seconds = 0

            schedule_execution.next_start_time = self._start_time + advance_seconds
        elif schedule.type == Schedule.Type.TIMED:
            self._schedule_next_timed_task(
                schedule,
                schedule_execution,
                datetime.datetime.fromtimestamp(current_time))
        elif schedule.type == Schedule.Type.STARTUP:
            schedule_execution.next_start_time = current_time

        self._logger.info(
            "Scheduled task for schedule '%s' to start at %s", schedule.name,
            datetime.datetime.fromtimestamp(schedule_execution.next_start_time))

    def _schedule_next_task(self, schedule)->None:
        """Computes the next time to start a task for a schedule.

        This method is called only for schedules that have repeat != None.

        For nonexclusive schedules, this method is called after starting
        a task automatically (it is not called when a task is started
        manually).

        For exclusive schedules, this method is called after the task
        has completed.

        """
        schedule_execution = self._schedule_executions[schedule.id]
        advance_seconds = schedule.repeat_seconds

        if self._paused or advance_seconds is None:
            schedule_execution.next_start_time = None
            self._logger.info(
                "Tasks will no longer execute for schedule '%s'", schedule.name)
            return

        now = time.time()

        if schedule.exclusive and now < schedule_execution.next_start_time:
            # The task was started manually
            # Or the schedule was modified after the task started (AVOID_ALTER_NEXT_START)
            return

        if advance_seconds:
            advance_seconds *= max([1, math.ceil(
                (now - schedule_execution.next_start_time) / advance_seconds)])

            if schedule.type == Schedule.Type.TIMED:
                # Handle daylight savings time transitions
                next_dt = datetime.datetime.fromtimestamp(schedule_execution.next_start_time)
                next_dt += datetime.timedelta(seconds=advance_seconds)

                if schedule.day is not None and next_dt.isoweekday() != schedule.day:
                    # Advance to the next matching day
                    next_dt = datetime.datetime(year=next_dt.year,
                                                month=next_dt.month,
                                                day=next_dt.day)
                    self._schedule_next_timed_task(schedule, schedule_execution, next_dt)
                else:
                    schedule_execution.next_start_time = time.mktime(next_dt.timetuple())
            else:
                # Interval schedule
                schedule_execution.next_start_time += advance_seconds

            self._logger.info(
                "Scheduled task for schedule '%s' to start at %s", schedule.name,
                datetime.datetime.fromtimestamp(schedule_execution.next_start_time))

    async def _get_process_scripts(self):
        query = sqlalchemy.select([self._scheduled_processes_tbl.c.name,
                                  self._scheduled_processes_tbl.c.script])
        query.select_from(self._scheduled_processes_tbl)

        self._logger.debug('Database command: %s', query)

        try:
            async with aiopg.sa.create_engine(_CONNECTION_STRING) as engine:
                async with engine.acquire() as conn:
                    async for row in conn.execute(query):
                        self._process_scripts[row.name] = row.script
        except Exception:
            self._logger.exception('Select failed: %s', query)
            raise

    async def _mark_tasks_interrupted(self):
        """Any task with a NULL end_time is set to interrupted"""
        update = self._tasks_tbl.update()
        update = update.where(self._tasks_tbl.c.end_time is None)
        update = update.values(state=int(Task.State.INTERRUPTED),
                               end_time=datetime.datetime.now())

        self._logger.debug('Database command: %s', update)

        try:
            async with aiopg.sa.create_engine(_CONNECTION_STRING) as engine:
                async with engine.acquire() as conn:
                    await conn.execute(update)
        except Exception:
            self._logger.exception('Update failed: %s', update)
            raise

    async def _get_schedules(self):
        # TODO: Get processes first, then add to Schedule
        query = sqlalchemy.select([self._schedules_tbl.c.id,
                                   self._schedules_tbl.c.schedule_name,
                                   self._schedules_tbl.c.schedule_type,
                                   self._schedules_tbl.c.schedule_time,
                                   self._schedules_tbl.c.schedule_day,
                                   self._schedules_tbl.c.schedule_interval,
                                   self._schedules_tbl.c.exclusive,
                                   self._schedules_tbl.c.process_name])
        query.select_from(self._schedules_tbl)

        self._logger.debug('Database command: %s', query)

        try:
            async with aiopg.sa.create_engine(_CONNECTION_STRING) as engine:
                async with engine.acquire() as conn:
                    async for row in conn.execute(query):
                        interval = row.schedule_interval

                        repeat_seconds = None
                        if interval is not None:
                            repeat_seconds = interval.total_seconds()

                        schedule_id = uuid.UUID(row.id)

                        schedule = self._ScheduleRow(
                                            id=schedule_id,
                                            name=row.schedule_name,
                                            type=row.schedule_type,
                                            day=row.schedule_day,
                                            time=row.schedule_time,
                                            repeat=interval,
                                            repeat_seconds=repeat_seconds,
                                            exclusive=row.exclusive,
                                            process_name=row.process_name)

                        self._schedules[schedule_id] = schedule
                        self._schedule_first_task(schedule, self._start_time)
        except Exception:
            self._logger.exception('Select failed: %s', query)
            raise

    async def _read_storage(self):
        """Reads schedule information from the storage server"""
        await self._get_process_scripts()
        await self._get_schedules()

    def _resume_check_schedules(self):
        """Wakes up :meth:`_scheduler_loop` so that
        :meth:`_check_schedules` will be called the next time 'await'
        is invoked.

        """
        if self._main_sleep_task:
            try:
                self._main_sleep_task.cancel()
                self._main_sleep_task = None
            except RuntimeError:
                self._check_processes_pending = True
        else:
            self._check_processes_pending = True

    async def _scheduler_loop(self):
        """Main loop for the scheduler"""
        # TODO: log exception here or add an exception handler in asyncio

        while True:
            next_start_time = await self._check_schedules()

            if self._paused:
                break

            self._check_purge_tasks()

            # Determine how long to sleep
            if self._check_processes_pending:
                self._check_processes_pending = False
                sleep_seconds = 0
            elif next_start_time:
                sleep_seconds = next_start_time - time.time()
            else:
                sleep_seconds = self._MAX_SLEEP

            if sleep_seconds > 0:
                self._logger.info("Sleeping for %s seconds", sleep_seconds)
                self._main_sleep_task = asyncio.ensure_future(asyncio.sleep(sleep_seconds))

                try:
                    await self._main_sleep_task
                    self._main_sleep_task = None
                except asyncio.CancelledError:
                    self._logger.debug("Main loop awakened")
            else:
                # Relinquish control for each loop iteration to avoid starving
                # other coroutines
                await asyncio.sleep(0)

    @staticmethod
    async def populate_test_data():
        """Delete all schedule-related tables and insert processes for testing"""
        async with aiopg.sa.create_engine(_CONNECTION_STRING) as engine:
            async with engine.acquire() as conn:
                await conn.execute('delete from foglamp.tasks')
                await conn.execute('delete from foglamp.schedules')
                await conn.execute('delete from foglamp.scheduled_processes')
                await conn.execute(
                    '''insert into foglamp.scheduled_processes(name, script)
                    values('sleep1', '["sleep", "1"]')''')
                await conn.execute(
                    '''insert into foglamp.scheduled_processes(name, script)
                    values('sleep10', '["sleep", "10"]')''')
                await conn.execute(
                    '''insert into foglamp.scheduled_processes(name, script)
                    values('sleep30', '["sleep", "30"]')''')
                await conn.execute(
                    '''insert into foglamp.scheduled_processes(name, script)
                    values('sleep5', '["sleep", "5"]')''')

    async def save_schedule(self, schedule: Schedule):
        """Creates or update a schedule

        Args:
            schedule:
                The id can be None, in which case a new id will be generated

        Raises:
            NotReadyError: The scheduler is not ready for requests
        """
        if self._paused or not self._ready:
            raise NotReadyError()

        # TODO should these checks be moved to the storage layer?
        if schedule.name is None or len(schedule.name) == 0:
            raise ValueError("name can not be empty")

        if schedule.repeat is not None and not isinstance(schedule.repeat, datetime.timedelta):
            raise ValueError('repeat must be of type datetime.time')

        if schedule.exclusive is None:
            raise ValueError('exclusive can not be None')

        if isinstance(schedule, TimedSchedule):
            schedule_time = schedule.time

            if schedule_time is not None and not isinstance(schedule_time, datetime.time):
                raise ValueError('time must be of type datetime.time')

            day = schedule.day

            # TODO Remove this check when the database has constraint
            if day is not None and (day < 1 or day > 7):
                raise ValueError("day must be between 1 and 7")
        else:
            day = None
            schedule_time = None

        prev_schedule_row = None

        if schedule.schedule_id is None:
            is_new_schedule = True
            schedule.schedule_id = uuid.uuid4()
        else:
            try:
                prev_schedule_row = self._schedules[schedule.schedule_id]
                is_new_schedule = False
            except KeyError:
                is_new_schedule = True

        if not is_new_schedule:
            update = self._schedules_tbl.update()
            update = update.where(self._schedules_tbl.c.id == str(schedule.schedule_id))
            update = update.values(schedule_name=schedule.name,
                                   schedule_interval=schedule.repeat,
                                   schedule_day=day,
                                   schedule_time=schedule_time,
                                   exclusive=schedule.exclusive,
                                   process_name=schedule.process_name)

            self._logger.debug('Database command: %s', update)

            try:
                async with aiopg.sa.create_engine(_CONNECTION_STRING) as engine:
                    async with engine.acquire() as conn:
                        result = await conn.execute(update)

                        if result.rowcount == 0:
                            is_new_schedule = True
            except Exception:
                self._logger.debug('Update failed: %s', update)
                raise

        if is_new_schedule:
            insert = self._schedules_tbl.insert()
            insert = insert.values(id=str(schedule.schedule_id),
                                   schedule_type=int(schedule.schedule_type),
                                   schedule_name=schedule.name,
                                   schedule_interval=schedule.repeat,
                                   schedule_day=day,
                                   schedule_time=schedule_time,
                                   exclusive=schedule.exclusive,
                                   process_name=schedule.process_name)

            self._logger.debug('Database command: %s', insert)

            try:
                async with aiopg.sa.create_engine(_CONNECTION_STRING) as engine:
                    async with engine.acquire() as conn:
                        await conn.execute(insert)
            except Exception:
                self._logger.exception('Insert failed: %s', insert)
                raise

        repeat_seconds = None
        if schedule.repeat is not None:
            repeat_seconds = schedule.repeat.total_seconds()

        schedule_row = self._ScheduleRow(
                                id=schedule.schedule_id,
                                name=schedule.name,
                                type=schedule.schedule_type,
                                time=schedule_time,
                                day=day,
                                repeat=schedule.repeat,
                                repeat_seconds=repeat_seconds,
                                exclusive=schedule.exclusive,
                                process_name=schedule.process_name)

        self._schedules[schedule.schedule_id] = schedule_row

        # Did the schedule change in a way that will affect task scheduling?
        if schedule.schedule_type in [Schedule.Type.INTERVAL, Schedule.Type.TIMED] and (
                is_new_schedule or
                prev_schedule_row.time != schedule_row.time or
                prev_schedule_row.day != schedule_row.day or
                prev_schedule_row.repeat_seconds != schedule_row.repeat_seconds or
                prev_schedule_row.exclusive != schedule_row.exclusive):

            now = self.current_time if self.current_time else time.time()
            self._schedule_first_task(schedule_row, now)
            self._resume_check_schedules()

    async def delete_schedule(self, schedule_id: uuid.UUID):
        """Deletes a schedule

        Args:
            schedule_id

        Raises:
            ScheduleNotFoundError

            NotReadyError
        """
        if not self._ready:
            raise NotReadyError()

        # TODO: Inspect race conditions with _set_first
        try:
            del self._schedules[schedule_id]
        except KeyError:
            raise ScheduleNotFoundError(schedule_id)

        delete = self._schedules_tbl.delete()
        delete = delete.where(self._schedules_tbl.c.id == str(schedule_id))

        self._logger.debug('Database command: %s', delete)

        try:
            async with aiopg.sa.create_engine(_CONNECTION_STRING) as engine:
                async with engine.acquire() as conn:
                    await conn.execute(self._schedules_tbl.delete().where(
                        self._schedules_tbl.c.id == str(schedule_id)))
        except Exception:
            self._logger.exception('Delete failed: %s', delete)
            raise

    @classmethod
    def _schedule_row_to_schedule(cls,
                                  schedule_id: uuid.UUID,
                                  schedule_row: _ScheduleRow) -> Schedule:
        schedule_type = schedule_row.type

        if schedule_type == Schedule.Type.STARTUP:
            schedule = StartUpSchedule()
        elif schedule_type == Schedule.Type.TIMED:
            schedule = TimedSchedule()
        elif schedule_type == Schedule.Type.INTERVAL:
            schedule = IntervalSchedule()
        elif schedule_type == Schedule.Type.MANUAL:
            schedule = ManualSchedule()
        else:
            raise ValueError("Unknown schedule type {}", schedule_type)

        schedule.schedule_id = schedule_id
        schedule.exclusive = schedule_row.exclusive
        schedule.name = schedule_row.name
        schedule.process_name = schedule_row.process_name
        schedule.repeat = schedule_row.repeat

        if schedule_type == Schedule.Type.TIMED:
            schedule.day = schedule_row.day
            schedule.time = schedule_row.time
        else:
            schedule.day = None
            schedule.time = None

        return schedule

    async def get_scheduled_processes(self) -> List[ScheduledProcess]:
        """Retrieves all rows from the scheduled_processes table
        """
        if not self._ready:
            raise NotReadyError()

        processes = []

        for (name, script) in self._process_scripts.items():
            process = ScheduledProcess()
            process.name = name
            process.script = script
            processes.append(process)

        return processes

    async def get_schedules(self) -> List[Schedule]:
        """Retrieves all schedules
        """
        if not self._ready:
            raise NotReadyError()

        schedules = []

        for (schedule_id, schedule_row) in self._schedules.items():
            schedules.append(self._schedule_row_to_schedule(schedule_id, schedule_row))

        return schedules

    async def get_schedule(self, schedule_id: uuid.UUID) -> Schedule:
        """Retrieves a schedule from its id

        Raises:
            ScheduleNotFoundException
        """
        if not self._ready:
            raise NotReadyError()

        try:
            schedule_row = self._schedules[schedule_id]
        except KeyError:
            raise ScheduleNotFoundError(schedule_id)

        return self._schedule_row_to_schedule(schedule_id, schedule_row)

    async def get_running_tasks(self) -> List[Task]:
        """Retrieves a list of all tasks that are currently running

        Returns:
            An empty list if no tasks are running

            A list of Task objects
        """
        if not self._ready:
            raise NotReadyError()

        tasks = []

        for (task_id, task_process) in self._task_processes.items():
            task = Task()
            task.task_id = task_id
            task.process_name = task_process.schedule.process_name
            task.state = Task.State.RUNNING
            if task_process.cancel_requested is not None:
                task.cancel_requested = (
                    datetime.datetime.fromtimestamp(task_process.cancel_requested))
            task.start_time = datetime.datetime.fromtimestamp(task_process.start_time)
            tasks.append(task)

        return tasks

    async def get_task(self, task_id: uuid.UUID)->Task:
        """Retrieves a task given its id"""
        query = sqlalchemy.select([self._tasks_tbl.c.id,
                                   self._tasks_tbl.c.process_name,
                                   self._tasks_tbl.c.state,
                                   self._tasks_tbl.c.start_time,
                                   self._tasks_tbl.c.end_time,
                                   self._tasks_tbl.c.exit_code,
                                   self._tasks_tbl.c.reason])
        query.select_from(self._tasks_tbl)
        query = query.where(self._tasks_tbl.c.id == str(task_id))

        self._logger.debug('Database command: %s', query)

        try:
            async with aiopg.sa.create_engine(_CONNECTION_STRING) as engine:
                async with engine.acquire() as conn:
                    async for row in conn.execute(query):
                        task = Task()
                        task.task_id = uuid.UUID(row.id)
                        task.state = Task.State(row.state)
                        task.start_time = row.start_time
                        task.process_name = row.process_name
                        task.end_time = row.end_time
                        task.exit_code = row.exit_code
                        task.reason = row.reason

                        return task
        except Exception:
            self._logger.exception('Select failed: %s', query)
            raise

        raise TaskNotFoundError(task_id)

    async def get_tasks(self, limit: int = 100, offset: int = 0,
                        where: WhereExpr = None,
                        sort: Union[Attribute, Iterable[Attribute]] = None)->List[Task]:
        """Retrieves tasks

        The result set is ordered by start_time descending

        Args:
            offset:
                Ignore this number of rows at the beginning of the result set.
                Results are unpredictable unless order_by is used.

            limit: Return at most this number of rows

            where: A query

            sort:
                A list of Task attributes to sort by. Defaults to
                Task.attr.start_time.desc

        """
        query = sqlalchemy.select([self._tasks_tbl.c.id,
                                   self._tasks_tbl.c.process_name,
                                   self._tasks_tbl.c.state,
                                   self._tasks_tbl.c.start_time,
                                   self._tasks_tbl.c.end_time,
                                   self._tasks_tbl.c.exit_code,
                                   self._tasks_tbl.c.reason])

        query.select_from(self._tasks_tbl)

        if where:
            query = query.where(where.query)

        if sort:
            if isinstance(sort, collections.Iterable):
                for order in sort:
                    query = query.order_by(order.column)
            else:
                query = query.order_by(sort.column)
        else:
            query = query.order_by(self._tasks_tbl.c.start_time.desc())

        if offset:
            query = query.offset(offset)

        if limit:
            query = query.limit(limit)

        tasks = []

        self._logger.debug('Database command: %s', query)

        try:
            async with aiopg.sa.create_engine(_CONNECTION_STRING) as engine:
                async with engine.acquire() as conn:
                    async for row in conn.execute(query):
                        task = Task()
                        task.task_id = uuid.UUID(row.id)
                        task.state = Task.State(row.state)
                        task.start_time = row.start_time
                        task.process_name = row.process_name
                        task.end_time = row.end_time
                        task.exit_code = row.exit_code
                        task.reason = row.reason

                        tasks.append(task)
        except Exception:
            self._logger.exception('Select failed: %s', query)
            raise
            
        return tasks

    async def cancel_task(self, task_id: uuid.UUID)->None:
        """Cancels a running task

        Args:

        Raises:
            NotReadyError

            TaskNotRunningError
        """
        if self._paused or not self._ready:
            raise NotReadyError()

        try:
            task_process = self._task_processes[task_id]  # _TaskProcess
        except KeyError:
            raise TaskNotRunningError(task_id)

        if task_process.cancel_requested:
            # TODO: Allow after some period of time has elapsed
            raise DuplicateRequestError()

        # TODO: FOGL-356 track the last time TERM was sent to each task
        task_process.cancel_requested = time.time()

        schedule = task_process.schedule

        self._logger.info(
            "Stopping process: Schedule '%s' process '%s' task %s pid %s\n%s",
            schedule.name,
            schedule.process_name,
            task_id,
            task_process.process.pid,
            self._process_scripts[schedule.process_name])

        try:
            task_process.process.terminate()
        except ProcessLookupError:
            pass  # Process has terminated

    def _check_purge_tasks(self):
        """Schedules :meth:`_purge_tasks` to run if sufficient time has elapsed
        since it last ran
        """

        if self._purge_tasks_task is None and (self._last_task_purge_time is None or (
                time.time() - self._last_task_purge_time) >= self._PURGE_TASKS_FREQUENCY_SECONDS):
            self._purge_tasks_task = asyncio.ensure_future(self.purge_tasks())

    async def purge_tasks(self):
        """Deletes rows from the tasks table"""
        if self._paused:
            return

        if not self._ready:
            raise NotReadyError()

        query = sqlalchemy.select([self._tasks_tbl.c.id])
        query.select_from(self._tasks_tbl)
        query = query.where((self._tasks_tbl.c.state != int(Task.State.RUNNING)) & (
                                self._tasks_tbl.c.start_time < datetime.datetime.now() -
                                self._max_completed_task_age))
        query = query.limit(self._DELETE_TASKS_LIMIT)

        delete = self._tasks_tbl.delete()
        delete = delete.where(self._tasks_tbl.c.id == query.as_scalar())

        self._logger.debug('Database command: %s', delete)

        try:
            async with aiopg.sa.create_engine(_CONNECTION_STRING) as engine:
                async with engine.acquire() as conn:
                    while not self._paused:
                        result = await conn.execute(delete)
                        if result.rowcount < self._DELETE_TASKS_LIMIT:
                            break
        except Exception:
            self._logger.exception('Delete failed: %s', delete)
            raise
        finally:
            self._purge_tasks_task = None

        self._last_task_purge_time = time.time()

    async def _read_config(self):
        """Reads configuration"""
        default_config = {
            "max_running_tasks": {
                "description": "The maximum number of tasks that can be running at any given time",
                "type": "integer",
                "default": str(self._DEFAULT_MAX_RUNNING_TASKS)
            },
            "max_completed_task_age_days": {
                "description": "The maximum age, in days (based on the start time), for a rows "
                               "in the tasks table that do not have a status of 'running'",
                "type": "integer",
                "default": str(self._DEFAULT_MAX_COMPLETED_TASK_AGE_DAYS)
            },
        }

        await configuration_manager.create_category('SCHEDULER', default_config,
                                                    'Scheduler configuration')

        config = await configuration_manager.get_category_all_items('SCHEDULER')

        self._max_running_tasks = int(config['max_running_tasks']['value'])
        self._max_completed_task_age = datetime.timedelta(
            seconds=int(config['max_completed_task_age_days']['value']) * self._DAY_SECONDS)

    async def start(self):
        """Starts the scheduler

        When this method returns, an asyncio task is
        scheduled that starts tasks and monitors their subprocesses. This class
        does not use threads (tasks run as subprocesses).

        Raises:
            NotReadyError: Scheduler was stopped
        """
        if self._paused or self._schedule_executions is None:
            raise NotReadyError("The scheduler was stopped and can not be restarted")

        if self._ready:
            return

        if self._start_time:
            raise NotReadyError("The scheduler is starting")

        self._logger.info("Starting")

        self._start_time = self.current_time if self.current_time else time.time()

        # Hard-code storage server:
        # wait self._start_startup_task(self._schedules['storage'])
        # Then wait for it to start.

        await self._read_config()
        await self._mark_tasks_interrupted()
        await self._read_storage()

        self._ready = True

        self._scheduler_loop_task = asyncio.ensure_future(self._scheduler_loop())<|MERGE_RESOLUTION|>--- conflicted
+++ resolved
@@ -396,17 +396,10 @@
     """How frequently to purge the tasks table"""
 
     # Mostly constant class attributes
-<<<<<<< HEAD
-    _scheduled_processes_tbl = None  # type: sa.Table
-    _schedules_tbl = None  # type: sa.Table
-    _tasks_tbl = None  # type: sa.Table
-    _logger = None  # type: logging.Logger
-=======
     _scheduled_processes_tbl = None  # type: sqlalchemy.Table
     _schedules_tbl = None  # type: sqlalchemy.Table
     _tasks_tbl = None  # type: sqlalchemy.Table
-    _logger = None
->>>>>>> f70feae4
+    _logger = None  # logging.Logger
 
     def __init__(self):
         """Constructor"""
@@ -470,17 +463,10 @@
         """Dictionary of tasks.id to _TaskProcess"""
         self._check_processes_pending = False
         """bool: True when request to run check_processes"""
-<<<<<<< HEAD
-        self._scheduler_loop_task = None  # type: asyncio.Future
+        self._scheduler_loop_task = None  # type: asyncio.Task
         """Task for :meth:`_scheduler_loop`, to ensure it has finished"""
-        self._main_sleep_task = None  # type: asyncio.Future
+        self._scheduler_loop_sleep_task = None  # type: asyncio.Task
         """Task for asyncio.sleep used by :meth:`_scheduler_loop`"""
-=======
-        self._main_loop_task = None  # type: asyncio.Task
-        """Coroutine for _main_loop_task, to ensure it has finished"""
-        self._main_sleep_task = None  # type: asyncio.Task
-        """Coroutine that sleeps in the main loop"""
->>>>>>> f70feae4
         self.current_time = None  # type: int
         """Time to use when determining when to start tasks, for testing"""
         self._last_task_purge_time = None  # type: int
@@ -1054,10 +1040,10 @@
         is invoked.
 
         """
-        if self._main_sleep_task:
+        if self._scheduler_loop_sleep_task:
             try:
-                self._main_sleep_task.cancel()
-                self._main_sleep_task = None
+                self._scheduler_loop_sleep_task.cancel()
+                self._scheduler_loop_sleep_task = None
             except RuntimeError:
                 self._check_processes_pending = True
         else:
@@ -1086,11 +1072,11 @@
 
             if sleep_seconds > 0:
                 self._logger.info("Sleeping for %s seconds", sleep_seconds)
-                self._main_sleep_task = asyncio.ensure_future(asyncio.sleep(sleep_seconds))
+                self._scheduler_loop_sleep_task = asyncio.ensure_future(asyncio.sleep(sleep_seconds))
 
                 try:
-                    await self._main_sleep_task
-                    self._main_sleep_task = None
+                    await self._scheduler_loop_sleep_task
+                    self._scheduler_loop_sleep_task = None
                 except asyncio.CancelledError:
                     self._logger.debug("Main loop awakened")
             else:
