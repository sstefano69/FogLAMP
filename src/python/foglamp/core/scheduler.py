--- conflicted
+++ resolved
@@ -533,7 +533,6 @@
                     self._logger.exception()
 
             self._resume_check_schedules()
-<<<<<<< HEAD
 
             # Stop the main loop
             try:
@@ -541,10 +540,6 @@
             except Exception:
                 self._logger.exception()
             self._main_loop_task = None
-=======
-            await self._scheduler_loop_task
-            self._scheduler_loop_task = None
->>>>>>> 166c65ee
 
         # Can not iterate over _task_processes - it can change mid-iteration
         for task_id in list(self._task_processes.keys()):
