# -*- coding: utf-8 -*-

# FOGLAMP_BEGIN
# See: http://foglamp.readthedocs.io/
# FOGLAMP_END

"""FogLAMP Scheduler module"""

import asyncio
import collections
import datetime
# import logging  # For development only
import math
import time
import uuid
from enum import IntEnum
from typing import Iterable, List, Tuple, Union

import aiopg.sa
import sqlalchemy
from sqlalchemy.dialects import postgresql as pg_types

from foglamp import logger
from foglamp import configuration_manager


__author__ = "Terris Linenbach"
__copyright__ = "Copyright (c) 2017 OSIsoft, LLC"
__license__ = "Apache 2.0"
__version__ = "${VERSION}"

# Module attributes
_CONNECTION_STRING = "dbname='foglamp'"


class NotReadyError(RuntimeError):
    pass


class DuplicateRequestError(RuntimeError):
    pass


class TaskNotRunningError(RuntimeError):
    """Raised when canceling a task and the task isn't running"""
    def __init__(self, task_id: uuid.UUID, *args):
        self.task_id = task_id
        super(RuntimeError, self).__init__(
            "Task is not running: {}".format(task_id), *args)


class TaskNotFoundError(ValueError):
    def __init__(self, task_id: uuid.UUID, *args):
        self.task_id = task_id
        super(ValueError, self).__init__(
            "Task not found: {}".format(task_id), *args)


class ScheduleNotFoundError(ValueError):
    def __init__(self, schedule_id: uuid.UUID, *args):
        self.schedule_id = schedule_id
        super(ValueError, self).__init__(
            "Schedule not found: {}".format(schedule_id), *args)


# Forward declare
class LogicExpr:
    pass


class Where(object):
    @staticmethod
    def and_(*argv)->LogicExpr:  # This should be Tuple[Query] but Python doesn't allow it
        return LogicExpr(LogicExpr.Operator.AND, argv)

    @staticmethod
    def or_(*argv)->LogicExpr:  # This should be Tuple[Query] but Python doesn't allow it
        return LogicExpr(LogicExpr.Operator.OR, argv)


class WhereExpr(object):
    def and_(self, *argv)->LogicExpr:
        return LogicExpr(LogicExpr.Operator.AND, argv, self)

    def or_(self, *argv)->LogicExpr:
        return LogicExpr(LogicExpr.Operator.OR, argv, self)

    def __and__(self, other):
        return Where.and_(self, other)

    def __or__(self, other):
        return Where.or_(self, other)

    @property
    def query(self):
        raise TypeError("Abstract method called")


class LogicExpr(WhereExpr):
    __slots__ = ['_and_expr', '_queries', '_operator']

    class Operator(IntEnum):
        """Enumeration for tasks.task_state"""
        OR = 1
        AND = 2

    def __init__(self, operator: Operator, argv, and_expr: WhereExpr = None):
        self._and_expr = and_expr
        self._operator = operator
        self._queries = argv  # type: Tuple[WhereExpr]

    @property
    def query(self):
        queries = []

        for query_item in self._queries:
            queries.append(query_item.query)

        if self._operator == self.Operator.AND:
            if self._and_expr is not None:
                return sqlalchemy.and_(self._and_expr.query, *queries)
            return sqlalchemy.and_(*queries)
        elif self._operator == self.Operator.OR:
            if self._and_expr is not None:
                return sqlalchemy.and_(self._and_expr.query, sqlalchemy.or_(*queries))
            return sqlalchemy.or_(*queries)
        else:
            raise ValueError("Invalid operator: {}".format(int(self._operator)))


class CompareExpr(WhereExpr):
    __slots__ = ['_column', '_operator', '_value']

    class Operator(IntEnum):
        """Enumeration for tasks.task_state"""
        NE = 1
        EQ = 2
        LT = 3
        LE = 4
        GT = 5
        GE = 6
        LIKE = 7
        IN = 8

    def __init__(self, column: sqlalchemy.Column, operator: Operator, value):
        self._column = column
        self._operator = operator
        self._value = value

    @property
    def query(self):
        if self._operator == self.Operator.NE:
            return self._column != self._value
        if self._operator == self.Operator.EQ:
            return self._column == self._value
        if self._operator == self.Operator.LT:
            return self._column < self._value
        if self._operator == self.Operator.LE:
            return self._column <= self._value
        if self._operator == self.Operator.GT:
            return self._column > self._value
        if self._operator == self.Operator.GE:
            return self._column >= self._value
        if self._operator == self.Operator.LIKE:
            return self._column.like(self._value)
        if self._operator == self.Operator.IN:
            return self._column.in_(self._value)

        raise ValueError("Invalid operator: {}".format(int(self._operator)))


class AttributeDesc:  # Forward declare
    pass


class Attribute(object):
    __slots__ = ['_column', '_desc']

    def __init__(self, column: sqlalchemy.Column):
        self._column = column
        self._desc = AttributeDesc(column)

    def in_(self, *argv):
        return CompareExpr(self._column, CompareExpr.Operator.IN, argv)

    def like(self, value):
        return CompareExpr(self._column, CompareExpr.Operator.LIKE, value)

    def __lt__(self, value):
        return CompareExpr(self._column, CompareExpr.Operator.LT, value)

    def __le__(self, value):
        return CompareExpr(self._column, CompareExpr.Operator.LE, value)

    def __eq__(self, value):
        return CompareExpr(self._column, CompareExpr.Operator.EQ, value)

    def __ne__(self, value):
        return CompareExpr(self._column, CompareExpr.Operator.NE, value)

    def __gt__(self, value):
        return CompareExpr(self._column, CompareExpr.Operator.GT, value)

    def __ge__(self, value):
        return CompareExpr(self._column, CompareExpr.Operator.GE, value)

    @property
    def column(self)->sqlalchemy.Column:
        return self._column

    @property
    def desc(self)->AttributeDesc:
        return self._desc


class AttributeDesc(Attribute):
    def __init__(self, column: sqlalchemy.Column):
        self._column = column.desc()


class Task(object):
    """A task represents an operating system process"""

    class State(IntEnum):
        """Enumeration for tasks.task_state"""
        RUNNING = 1
        COMPLETE = 2
        CANCELED = 3
        INTERRUPTED = 4

    # Class attributes
    attr = collections.namedtuple('TaskAttributes', ['state', 'process_name', 'start_time',
                                  'end_time', 'exit_code'])

    __slots__ = ['task_id', 'process_name', 'state', 'cancel_requested', 'start_time',
                 'end_time', 'state', 'exit_code', 'reason']

    def __init__(self):
        # Instance attributes
        self.task_id = None  # type: uuid.UUID
        """Unique identifier"""
        self.process_name = None  # type: str
        self.reason = None  # type: str
        self.state = None  # type: Task.State
        self.cancel_requested = None  # type: datetime.datetime
        self.start_time = None  # type: datetime.datetime
        self.end_time = None  # type: datetime.datetime
        self.exit_code = None  # type: int

    @classmethod
    def init(cls, tasks_tbl: sqlalchemy.Table)->None:
        """Initializes class attributes"""
        cls.attr.state = Attribute(tasks_tbl.c.state)
        cls.attr.process_name = Attribute(tasks_tbl.c.process_name)
        cls.attr.start_time = Attribute(tasks_tbl.c.start_time)
        cls.attr.end_time = Attribute(tasks_tbl.c.end_time)
        cls.attr.exit_code = Attribute(tasks_tbl.c.end_time)


class ScheduledProcess(object):
    """Represents a program that a Task can run"""

    __slots__ = ['name', 'script']

    def __init__(self):
        self.name = None  # type: str
        """Unique identifier"""
        self.script = None  # type: List[ str ]


class Schedule(object):
    class Type(IntEnum):
        """Enumeration for schedules.schedule_type"""
        STARTUP = 1
        TIMED = 2
        INTERVAL = 3
        MANUAL = 4

    """Schedule base class"""
    __slots__ = ['schedule_id', 'name', 'process_name', 'exclusive', 'repeat', 'schedule_type']

    def __init__(self, schedule_type: Type):
        self.schedule_id = None  # type: uuid.UUID
        self.name = None  # type: str
        self.exclusive = True  # type: bool
        self.repeat = None  # type: datetime.timedelta
        self.process_name = None  # type: str
        self.schedule_type = schedule_type  # type: Schedule.Type


class IntervalSchedule(Schedule):
    """Interval schedule"""
    def __init__(self):
        super().__init__(self.Type.INTERVAL)


class TimedSchedule(Schedule):
    """Timed schedule"""
    __slots__ = ['time', 'day']

    def __init__(self):
        super().__init__(self.Type.TIMED)
        self.time = None  # type: datetime.time
        self.day = None  # type: int
        """1 (Monday) to 7 (Sunday)"""


class ManualSchedule(Schedule):
    """A schedule that is run manually"""
    def __init__(self):
        super().__init__(self.Type.MANUAL)


class StartUpSchedule(Schedule):
    """A schedule that is run when the scheduler starts"""
    def __init__(self):
        super().__init__(self.Type.STARTUP)


class Scheduler(object):
    """FogLAMP Task Scheduler

    Starts and tracks 'tasks' that run periodically,
    start-up, and/or manually.

    Schedules specify when to start and restart Tasks. A Task
    is an operating system process. ScheduleProcesses
    specify process/command name and parameters.

    Most methods are coroutines and use the default
    event loop to create tasks.

    Usage:
        - Call :meth:`start`
        - Wait
        - Call :meth:`stop`
    """

    # TODO: Document the fields
    _ScheduleRow = collections.namedtuple(
        'ScheduleRow', ['id', 'name', 'type', 'time', 'day', 'repeat', 'repeat_seconds',
                        'exclusive', 'process_name'])
    """Represents a row in the schedules table"""

    class _TaskProcess(object):
        """Tracks a running task with some flags"""
        __slots__ = ['task_id', 'process', 'cancel_requested', 'schedule', 'start_time']

        def __init__(self):
            self.task_id = None  # type: uuid.UUID
            self.process = None  # type: asyncio.subprocess.Process
            self.cancel_requested = None  # type: int
            """Epoch time when cancel was requested"""
            self.schedule = None  # Schedule._ScheduleRow
            self.start_time = None  # type: int
            """Epoch time when the task was started"""

    # TODO: Methods that accept a schedule and look in _schedule_executions
    # should accept schedule_execution instead. Add reference to schedule
    # in _ScheduleExecution.

    class _ScheduleExecution(object):
        """Tracks information about schedules"""

        __slots__ = ['next_start_time', 'task_processes', 'start_now']

        def __init__(self):
            self.next_start_time = None  # type: int
            """When to next start a task for the schedule"""
            self.task_processes = dict()
            """dict of task id to _TaskProcess"""
            self.start_now = False
            """True when a task is queued to start via :meth:`start_task`"""

    # Constant class attributes
    _DEFAULT_MAX_RUNNING_TASKS = 50
    """Maximum number of running tasks allowed at any given time"""
    _DEFAULT_MAX_COMPLETED_TASK_AGE_DAYS = 30
    """Maximum age of rows in the task table that have finished, in days"""
    _DELETE_TASKS_LIMIT = 500
    """The maximum number of rows to delete in the tasks table in a single transaction"""

    _HOUR_SECONDS = 3600
    _DAY_SECONDS = 3600*24
    _WEEK_SECONDS = 3600*24*7
    _ONE_HOUR = datetime.timedelta(hours=1)
    _ONE_DAY = datetime.timedelta(days=1)

    _MAX_SLEEP = 9999999
    """When there is nothing to do, sleep for this number of seconds (forever)"""

    _STOP_WAIT_SECONDS = 5
    """Wait this number of seconds in :meth:`stop` for tasks to stop"""

    _PURGE_TASKS_FREQUENCY_SECONDS = _DAY_SECONDS
    """How frequently to purge the tasks table"""

    # Mostly constant class attributes
    _scheduled_processes_tbl = None  # type: sqlalchemy.Table
    _schedules_tbl = None  # type: sqlalchemy.Table
    _tasks_tbl = None  # type: sqlalchemy.Table
<<<<<<< HEAD
    _logger = None  # type: logging.Logger
=======
    _logger = None
>>>>>>> d802b0e4

    def __init__(self):
        """Constructor"""

        cls = Scheduler

        # Initialize class attributes
        if not cls._logger:
            cls._logger = logger.setup(__name__)
            # cls._logger = logger.setup(__name__, destination=logger.CONSOLE, level=logging.DEBUG)
            # cls._logger = logger.setup(__name__, level=logging.DEBUG)

        if cls._schedules_tbl is None:
            metadata = sqlalchemy.MetaData()

            cls._schedules_tbl = sqlalchemy.Table(
<<<<<<< HEAD
                'schedules',
                metadata,
=======
                'schedules', metadata,
>>>>>>> d802b0e4
                sqlalchemy.Column('id', pg_types.UUID),
                sqlalchemy.Column('schedule_name', sqlalchemy.types.VARCHAR(20)),
                sqlalchemy.Column('process_name', sqlalchemy.types.VARCHAR(20)),
                sqlalchemy.Column('schedule_type', sqlalchemy.types.SMALLINT),
                sqlalchemy.Column('schedule_time', sqlalchemy.types.TIME),
                sqlalchemy.Column('schedule_day', sqlalchemy.types.SMALLINT),
                sqlalchemy.Column('schedule_interval', sqlalchemy.types.Interval),
                sqlalchemy.Column('exclusive', sqlalchemy.types.BOOLEAN))

            cls._tasks_tbl = sqlalchemy.Table(
<<<<<<< HEAD
                'tasks',
                metadata,
=======
                'tasks', metadata,
>>>>>>> d802b0e4
                sqlalchemy.Column('id', pg_types.UUID),
                sqlalchemy.Column('process_name', sqlalchemy.types.VARCHAR(20)),
                sqlalchemy.Column('state', sqlalchemy.types.INT),
                sqlalchemy.Column('start_time', sqlalchemy.types.TIMESTAMP),
                sqlalchemy.Column('end_time', sqlalchemy.types.TIMESTAMP),
                sqlalchemy.Column('pid', sqlalchemy.types.INT),
                sqlalchemy.Column('exit_code', sqlalchemy.types.INT),
                sqlalchemy.Column('reason', sqlalchemy.types.VARCHAR(255)))

<<<<<<< HEAD
            Task.init(cls._tasks_tbl)

            cls._scheduled_processes_tbl = sqlalchemy.Table(
                'scheduled_processes',
                metadata,
=======
            cls._scheduled_processes_tbl = sqlalchemy.Table(
                'scheduled_processes', metadata,
>>>>>>> d802b0e4
                sqlalchemy.Column('name', pg_types.VARCHAR(20)),
                sqlalchemy.Column('script', pg_types.JSONB))

        # Instance attributes
        self._ready = False
        """True when the scheduler is ready to accept API calls"""
        self._start_time = None  # type: int
        """When the scheduler started"""
        self._max_running_tasks = None  # type: int
        """Maximum number of tasks that can execute at any given time"""
        self._paused = False
        """When True, the scheduler will not start any new tasks"""
        self._process_scripts = dict()
        """Dictionary of scheduled_processes.name to script"""
        self._schedules = dict()
        """Dictionary of schedules.id to _ScheduleRow"""
        self._schedule_executions = dict()
        """Dictionary of schedules.id to _ScheduleExecution"""
        self._task_processes = dict()
        """Dictionary of tasks.id to _TaskProcess"""
        self._check_processes_pending = False
        """bool: True when request to run check_processes"""
        self._main_loop_task = None  # type: asyncio.Task
        """Coroutine for _main_loop_task, to ensure it has finished"""
        self._main_sleep_task = None  # type: asyncio.Task
        """Coroutine that sleeps in the main loop"""
        self.current_time = None  # type: int
        """Time to use when determining when to start tasks, for testing"""
        self._last_task_purge_time = None  # type: int
        """When the tasks table was last purged"""
        self._max_completed_task_age = None  # type: datetime.timedelta
        """Delete finished task rows when they become this old"""
        self._purge_tasks_task = None  # type: asyncio.Task
        """asynico task for :meth:`purge_tasks`, if scheduled to run"""

    @property
    def max_completed_task_age(self)->datetime.timedelta:
        return self._max_completed_task_age

    @max_completed_task_age.setter
    def max_completed_task_age(self, value: datetime.timedelta)->None:
        if not isinstance(value, datetime.timedelta):
            raise TypeError("value must be a datetime.timedelta")
        self._max_completed_task_age = value

    @property
    def max_running_tasks(self)->int:
        """Returns the maximum number of tasks that can run at any given time
        """
        return self._max_running_tasks

    @max_running_tasks.setter
    def max_running_tasks(self, value: int)->None:
        """Alters the maximum number of tasks that can run at any given time

        Use 0 or a negative value to suspend task creation
        """
        self._max_running_tasks = value
        self._resume_check_schedules()

    async def stop(self):
        """Attempts to stop the scheduler

        Sends TERM signal to all running tasks. Does not wait for tasks to stop.

        Prevents any new tasks from starting. This can be undone by setting the
        _paused attribute to False.

        Raises:
            TimeoutError: A task is still running. Wait and try again.
        """
        if not self._start_time:
            return

        self._logger.info("Processing stop request")

        # This method is designed to be called multiple times

        if not self._paused:
            # Stop the main loop
            # Wait for tasks purge task to finish
            self._paused = True
            if self._purge_tasks_task is not None:
                await self._purge_tasks_task
            self._resume_check_schedules()
            await self._main_loop_task
            self._main_loop_task = None

        # Can not iterate over _task_processes - it can change mid-iteration
        for task_id in list(self._task_processes.keys()):
            try:
                task_process = self._task_processes[task_id]
            except KeyError:
                continue

            # TODO: FOGL-356 track the last time TERM was sent to each task
            task_process.cancel_requested = time.time()

            schedule = task_process.schedule

            self._logger.info(
                "Stopping process: Schedule '%s' process '%s' task %s pid %s\n%s",
                schedule.name,
                schedule.process_name,
                task_id,
                task_process.process.pid,
                self._process_scripts[schedule.process_name])

            try:
                task_process.process.terminate()
            except ProcessLookupError:
                pass  # Process has terminated

        for _ in range(self._STOP_WAIT_SECONDS):
            if not self._task_processes:
                break
            await asyncio.sleep(1)

        if self._task_processes:
            raise TimeoutError()

        self._schedule_executions = None
        self._task_processes = None
        self._schedules = None
        self._process_scripts = None

        self._ready = False
        self._paused = False
        self._start_time = None

        self._logger.info("Stopped")

        return True

    async def _start_task(self, schedule: _ScheduleRow) -> None:
        """Starts a task process

        Raises:
            EnvironmentError: If the process could not start
        """

        # This check is necessary only if significant time can elapse between "await" and
        # the start of the awaited coroutine.
        args = self._process_scripts[schedule.process_name]

        task_process = self._TaskProcess()
        task_process.start_time = time.time()

        try:
            process = await asyncio.create_subprocess_exec(*args)
        except EnvironmentError:
            self._logger.exception(
                "Unable to start schedule '%s' process '%s'\n%s".format(
                    schedule.name, schedule.process_name, args))
            raise

        task_id = uuid.uuid4()
        task_process.process = process
        task_process.schedule = schedule
        task_process.task_id = task_id

        self._task_processes[task_id] = task_process
        self._schedule_executions[schedule.id].task_processes[task_id] = task_process

        self._logger.info(
            "Process started: Schedule '%s' process '%s' task %s pid %s, %s running tasks\n%s",
            schedule.name, schedule.process_name, task_id, process.pid,
            len(self._task_processes), args)

        # Startup tasks are not tracked in the tasks table
        if schedule.type != Schedule.Type.STARTUP:
            # The task row needs to exist before the completion handler runs
            insert = self._tasks_tbl.insert()
            insert = insert.values(id=str(task_id),
                                   pid=(self._schedule_executions[schedule.id].
                                        task_processes[task_id].process.pid),
                                   process_name=schedule.process_name,
                                   state=int(Task.State.RUNNING),
                                   start_time=datetime.datetime.now())

            self._logger.debug('Database command: %s', insert)

            try:
                async with aiopg.sa.create_engine(_CONNECTION_STRING) as engine:
                    async with engine.acquire() as conn:
                        await conn.execute(insert)
            except Exception:
                self._logger.exception('Insert failed: %s', insert)
                raise

        asyncio.ensure_future(self._wait_for_task_completion(task_process))

    async def _wait_for_task_completion(self, task_process: _TaskProcess)->None:
        # TODO: If an exception is raised here, _task_processes will be
        # out of sync with reality and the scheduler will never know when
        # the process terminates. However, if an exception like CanceledError
        # occurs here, it's assumed that the process needs to stop ASAP and
        # I/O activities such as writing to the database should be avoided. It is
        # presumed that all coroutines will be canceled and the process will exit.
        exit_code = await task_process.process.wait()

        schedule = task_process.schedule

        self._logger.info(
            "Process terminated: Schedule '%s' process '%s' task %s pid %s exit %s,"
            " %s running tasks\n%s",
            schedule.name,
            schedule.process_name,
            task_process.task_id,
            task_process.process.pid,
            exit_code,
            len(self._task_processes)-1,
            self._process_scripts[schedule.process_name])

        schedule_execution = self._schedule_executions[schedule.id]
        del schedule_execution.task_processes[task_process.task_id]

        schedule_deleted = False

        # Pick up modifications to the schedule
        # Or maybe it's been deleted
        try:
            schedule = self._schedules[schedule.id]
        except KeyError:
            schedule_deleted = True

        if self._paused or schedule_deleted or (
                            schedule.repeat is None and not schedule_execution.start_now):
            if schedule_execution.next_start_time:
                schedule_execution.next_start_time = None
                self._logger.info(
                    "Tasks will no longer execute for schedule '%s'", schedule.name)
        elif schedule.exclusive:
            self._schedule_next_task(schedule)

        if schedule.type != Schedule.Type.STARTUP:
            if exit_code < 0 and task_process.cancel_requested:
                state = Task.State.CANCELED
            else:
                state = Task.State.COMPLETE

            update = self._tasks_tbl.update()
            update = update.where(self._tasks_tbl.c.id == str(task_process.task_id))
            update = update.values(exit_code=exit_code,
                                   state=int(state),
                                   end_time=datetime.datetime.now())

            self._logger.debug('Database command: %s', update)

            # Update the task's status
            try:
                async with aiopg.sa.create_engine(_CONNECTION_STRING) as engine:
                    async with engine.acquire() as conn:
                        result = await conn.execute(update)

                        if result.rowcount == 0:
                            self._logger.warning('Task %s not found. Unable to update its status.',
                                                 task_process.task_id)
            except Exception:
                self._logger.exception('Update failed: %s', update)
                raise

        # Due to maximum running tasks reached, it is necessary to
        # look for schedules that are ready to run even if there
        # are only manual tasks waiting
        # TODO Do this only if len(_task_processes) >= max_processes or
        # an exclusive task finished and ( start_now or schedule.repeats )
        self._resume_check_schedules()

        # This must occur after all awaiting! The size of _task_processes
        # is used by stop() to determine whether the scheduler can stop.
        del self._task_processes[task_process.task_id]

    async def queue_task(self, schedule_id: uuid.UUID)->None:
        """Requests a task to be started for a schedule

        Args:
            schedule_id: Specifies the schedule

        Raises:
            SchedulePausedError:
                The scheduler is stopping

            ScheduleNotFoundError
        """
        if self._paused or not self._ready:
            raise NotReadyError()

        try:
            schedule_row = self._schedules[schedule_id]
        except KeyError:
            raise ScheduleNotFoundError(schedule_id)

        try:
            schedule_execution = self._schedule_executions[schedule_id]
        except KeyError:
            schedule_execution = self._ScheduleExecution()
            self._schedule_executions[schedule_row.id] = schedule_execution

        schedule_execution.start_now = True

        self._logger.info("Queued schedule '%s' for execution", schedule_row.name)
        self._resume_check_schedules()

    async def _check_schedules(self):
        """Starts tasks according to schedules based on the current time"""
        earliest_start_time = None

        # Can not iterate over _schedule_executions - it can change mid-iteration
        for schedule_id in list(self._schedule_executions.keys()):
            if self._paused or len(self._task_processes) >= self._max_running_tasks:
                return None

            schedule_execution = self._schedule_executions[schedule_id]

            try:
                schedule = self._schedules[schedule_id]
            except KeyError:
                # The schedule has been deleted
                if not schedule_execution.task_processes:
                    del self._schedule_executions[schedule_id]
                continue

            if schedule.exclusive and schedule_execution.task_processes:
                continue

            # next_start_time is None when repeat is None until the
            # task completes, at which time schedule_execution is removed
            next_start_time = schedule_execution.next_start_time
            if not next_start_time and not schedule_execution.start_now:
                if not schedule_execution.task_processes:
                    del self._schedule_executions[schedule_id]
                continue

            if next_start_time and not schedule_execution.start_now:
                now = self.current_time if self.current_time else time.time()
                right_time = now >= next_start_time
            else:
                right_time = False

            if right_time or schedule_execution.start_now:
                # Start a task

                if not right_time:
                    # Manual start - don't change next_start_time
                    pass
                elif schedule.exclusive:
                    # Exclusive tasks won't start again until they terminate
                    # Or the schedule doesn't repeat
                    next_start_time = None
                else:
                    # _schedule_next_task alters next_start_time
                    self._schedule_next_task(schedule)
                    next_start_time = schedule_execution.next_start_time

                await self._start_task(schedule)

                # Queued manual execution is ignored when it was
                # already time to run the task. The task doesn't
                # start twice even when nonexclusive.
                # The choice to put this after "await" above was
                # deliberate. The above "await" could have allowed
                # queue_task() to run. The following line
                # will undo that because, after all, the task started.
                schedule_execution.start_now = False

            # Keep track of the earliest next_start_time
            if next_start_time and (earliest_start_time is None or
                                    earliest_start_time > next_start_time):
                earliest_start_time = next_start_time

        return earliest_start_time

    def _schedule_next_timed_task(self, schedule, schedule_execution, current_dt):
        """Handle daylight savings time transitions.
           Assume 'repeat' is not null.

        """
        if schedule.repeat_seconds is not None and schedule.repeat_seconds < self._DAY_SECONDS:
            # If repeat is less than a day, use the current hour.
            # Ignore the hour specified in the schedule's time.
            dt = datetime.datetime(
                year=current_dt.year,
                month=current_dt.month,
                day=current_dt.day,
                hour=current_dt.hour,
                minute=schedule.time.minute,
                second=schedule.time.second)

            if current_dt.time() > schedule.time:
                # It's already too late. Try for an hour later.
                dt += self._ONE_HOUR
        else:
            dt = datetime.datetime(
                year=current_dt.year,
                month=current_dt.month,
                day=current_dt.day,
                hour=schedule.time.hour,
                minute=schedule.time.minute,
                second=schedule.time.second)

            if current_dt.time() > schedule.time:
                # It's already too late. Try for tomorrow
                dt += self._ONE_DAY

        # Advance to the correct day if specified
        if schedule.day:
            while dt.isoweekday() != schedule.day:
                dt += self._ONE_DAY

        schedule_execution.next_start_time = time.mktime(dt.timetuple())

    def _schedule_first_task(self, schedule, current_time):
        """Determines the time when a task for a schedule will start.

        Args:
            schedule: The schedule to consider

            current_time:
                Epoch time to use as the current time when determining
                when to schedule tasks

        """
        try:
            schedule_execution = self._schedule_executions[schedule.id]
        except KeyError:
            schedule_execution = self._ScheduleExecution()
            self._schedule_executions[schedule.id] = schedule_execution

        if schedule.type == Schedule.Type.INTERVAL:
            advance_seconds = schedule.repeat_seconds

            # When modifying a schedule, this is imprecise if the
            # schedule is exclusive and a task is running. When the
            # task finishes, next_start_time will be incremented
            # by at least schedule.repeat, thus missing the interval at
            # start_time + advance_seconds. Fixing this required an if statement
            # in _schedule_next_task. Search for AVOID_ALTER_NEXT_START

            if advance_seconds:
                advance_seconds *= max([1, math.ceil(
                    (current_time - self._start_time) / advance_seconds)])
            else:
                advance_seconds = 0

            schedule_execution.next_start_time = self._start_time + advance_seconds
        elif schedule.type == Schedule.Type.TIMED:
            self._schedule_next_timed_task(
                schedule,
                schedule_execution,
                datetime.datetime.fromtimestamp(current_time))
        elif schedule.type == Schedule.Type.STARTUP:
            schedule_execution.next_start_time = current_time

        self._logger.info(
            "Scheduled task for schedule '%s' to start at %s", schedule.name,
            datetime.datetime.fromtimestamp(schedule_execution.next_start_time))

    def _schedule_next_task(self, schedule)->None:
        """Computes the next time to start a task for a schedule.

        This method is called only for schedules that have repeat != None.

        For nonexclusive schedules, this method is called after starting
        a task automatically (it is not called when a task is started
        manually).

        For exclusive schedules, this method is called after the task
        has completed.

        """
        schedule_execution = self._schedule_executions[schedule.id]
        advance_seconds = schedule.repeat_seconds

        if self._paused or advance_seconds is None:
            schedule_execution.next_start_time = None
            self._logger.info(
                "Tasks will no longer execute for schedule '%s'", schedule.name)
            return

        now = time.time()

        if schedule.exclusive and now < schedule_execution.next_start_time:
            # The task was started manually
            # Or the schedule was modified after the task started (AVOID_ALTER_NEXT_START)
            return

        if advance_seconds:
            advance_seconds *= max([1, math.ceil(
                (now - schedule_execution.next_start_time) / advance_seconds)])

            if schedule.type == Schedule.Type.TIMED:
                # Handle daylight savings time transitions
                next_dt = datetime.datetime.fromtimestamp(schedule_execution.next_start_time)
                next_dt += datetime.timedelta(seconds=advance_seconds)

                if schedule.day is not None and next_dt.isoweekday() != schedule.day:
                    # Advance to the next matching day
                    next_dt = datetime.datetime(year=next_dt.year,
                                                month=next_dt.month,
                                                day=next_dt.day)
                    self._schedule_next_timed_task(schedule, schedule_execution, next_dt)
                else:
                    schedule_execution.next_start_time = time.mktime(next_dt.timetuple())
            else:
                # Interval schedule
                schedule_execution.next_start_time += advance_seconds

            self._logger.info(
                "Scheduled task for schedule '%s' to start at %s", schedule.name,
                datetime.datetime.fromtimestamp(schedule_execution.next_start_time))

    async def _get_process_scripts(self):
        query = sqlalchemy.select([self._scheduled_processes_tbl.c.name,
                                  self._scheduled_processes_tbl.c.script])
<<<<<<< HEAD

=======
>>>>>>> d802b0e4
        query.select_from(self._scheduled_processes_tbl)

        self._logger.debug('Database command: %s', query)

        try:
            async with aiopg.sa.create_engine(_CONNECTION_STRING) as engine:
                async with engine.acquire() as conn:
                    async for row in conn.execute(query):
                        self._process_scripts[row.name] = row.script
        except Exception:
            self._logger.exception('Select failed: %s', query)
            raise

    async def _mark_tasks_interrupted(self):
        """Any task with a NULL end_time is set to interrupted"""
        update = self._tasks_tbl.update()
        update = update.where(self._tasks_tbl.c.end_time is None)
        update = update.values(state=int(Task.State.INTERRUPTED),
                               end_time=datetime.datetime.now())

        self._logger.debug('Database command: %s', update)

        try:
            async with aiopg.sa.create_engine(_CONNECTION_STRING) as engine:
                async with engine.acquire() as conn:
                    await conn.execute(update)
        except Exception:
            self._logger.exception('Update failed: %s', update)
            raise

    async def _get_schedules(self):
        # TODO: Get processes first, then add to Schedule
        query = sqlalchemy.select([self._schedules_tbl.c.id,
                                   self._schedules_tbl.c.schedule_name,
                                   self._schedules_tbl.c.schedule_type,
                                   self._schedules_tbl.c.schedule_time,
                                   self._schedules_tbl.c.schedule_day,
                                   self._schedules_tbl.c.schedule_interval,
                                   self._schedules_tbl.c.exclusive,
                                   self._schedules_tbl.c.process_name])
<<<<<<< HEAD

=======
>>>>>>> d802b0e4
        query.select_from(self._schedules_tbl)

        self._logger.debug('Database command: %s', query)

        try:
            async with aiopg.sa.create_engine(_CONNECTION_STRING) as engine:
                async with engine.acquire() as conn:
                    async for row in conn.execute(query):
                        interval = row.schedule_interval

                        repeat_seconds = None
                        if interval is not None:
                            repeat_seconds = interval.total_seconds()

                        schedule_id = uuid.UUID(row.id)

                        schedule = self._ScheduleRow(
                                            id=schedule_id,
                                            name=row.schedule_name,
                                            type=row.schedule_type,
                                            day=row.schedule_day,
                                            time=row.schedule_time,
                                            repeat=interval,
                                            repeat_seconds=repeat_seconds,
                                            exclusive=row.exclusive,
                                            process_name=row.process_name)

                        self._schedules[schedule_id] = schedule
                        self._schedule_first_task(schedule, self._start_time)
        except Exception:
            self._logger.exception('Select failed: %s', query)
            raise

    async def _read_storage(self):
        """Reads schedule information from the storage server"""
        await self._get_process_scripts()
        await self._get_schedules()

    def _resume_check_schedules(self):
        """Wakes up :meth:`_main_loop` so that
        :meth:`_check_schedules` will be called the next time 'await'
        is invoked.

        """
        if self._main_sleep_task:
            try:
                self._main_sleep_task.cancel()
                self._main_sleep_task = None
            except RuntimeError:
                self._check_processes_pending = True
        else:
            self._check_processes_pending = True

    async def _main_loop(self):
        """Main loop for the scheduler"""
        # TODO: log exception here or add an exception handler in asyncio

        while True:
            next_start_time = await self._check_schedules()

            if self._paused:
                break

            self._check_purge_tasks()

            # Determine how long to sleep
            if self._check_processes_pending:
                self._check_processes_pending = False
                sleep_seconds = 0
            elif next_start_time:
                sleep_seconds = next_start_time - time.time()
            else:
                sleep_seconds = self._MAX_SLEEP

            if sleep_seconds > 0:
                self._logger.info("Sleeping for %s seconds", sleep_seconds)
                self._main_sleep_task = asyncio.ensure_future(asyncio.sleep(sleep_seconds))

                try:
                    await self._main_sleep_task
                    self._main_sleep_task = None
                except asyncio.CancelledError:
                    self._logger.debug("Main loop awakened")
            else:
                # Relinquish control for each loop iteration to avoid starving
                # other coroutines
                await asyncio.sleep(0)

    @staticmethod
    async def populate_test_data():
        """Delete all schedule-related tables and insert processes for testing"""
        async with aiopg.sa.create_engine(_CONNECTION_STRING) as engine:
            async with engine.acquire() as conn:
                await conn.execute('delete from foglamp.tasks')
                await conn.execute('delete from foglamp.schedules')
                await conn.execute('delete from foglamp.scheduled_processes')
                await conn.execute(
                    '''insert into foglamp.scheduled_processes(name, script)
                    values('sleep1', '["sleep", "1"]')''')
                await conn.execute(
                    '''insert into foglamp.scheduled_processes(name, script)
                    values('sleep10', '["sleep", "10"]')''')
                await conn.execute(
                    '''insert into foglamp.scheduled_processes(name, script)
                    values('sleep30', '["sleep", "30"]')''')
                await conn.execute(
                    '''insert into foglamp.scheduled_processes(name, script)
                    values('sleep5', '["sleep", "5"]')''')

    async def save_schedule(self, schedule: Schedule):
        """Creates or update a schedule

        Args:
            schedule:
                The id can be None, in which case a new id will be generated

        Raises:
            NotReadyError: The scheduler is not ready for requests
        """
        if self._paused or not self._ready:
            raise NotReadyError()

        # TODO should these checks be moved to the storage layer?
        if schedule.name is None or len(schedule.name) == 0:
            raise ValueError("name can not be empty")

        if schedule.repeat is not None and not isinstance(schedule.repeat, datetime.timedelta):
            raise ValueError('repeat must be of type datetime.time')

        if schedule.exclusive is None:
            raise ValueError('exclusive can not be None')

        if isinstance(schedule, TimedSchedule):
            schedule_time = schedule.time

            if schedule_time is not None and not isinstance(schedule_time, datetime.time):
                raise ValueError('time must be of type datetime.time')

            day = schedule.day

            # TODO Remove this check when the database has constraint
            if day is not None and (day < 1 or day > 7):
                raise ValueError("day must be between 1 and 7")
        else:
            day = None
            schedule_time = None

        prev_schedule_row = None

        if schedule.schedule_id is None:
            is_new_schedule = True
            schedule.schedule_id = uuid.uuid4()
        else:
            try:
                prev_schedule_row = self._schedules[schedule.schedule_id]
                is_new_schedule = False
            except KeyError:
                is_new_schedule = True

        if not is_new_schedule:
            update = self._schedules_tbl.update()
            update = update.where(self._schedules_tbl.c.id == str(schedule.schedule_id))
            update = update.values(schedule_name=schedule.name,
                                   schedule_interval=schedule.repeat,
                                   schedule_day=day,
                                   schedule_time=schedule_time,
                                   exclusive=schedule.exclusive,
                                   process_name=schedule.process_name)

            self._logger.debug('Database command: %s', update)

            try:
                async with aiopg.sa.create_engine(_CONNECTION_STRING) as engine:
                    async with engine.acquire() as conn:
                        result = await conn.execute(update)

                        if result.rowcount == 0:
                            is_new_schedule = True
            except Exception:
                self._logger.debug('Update failed: %s', update)
                raise

        if is_new_schedule:
            insert = self._schedules_tbl.insert()
            insert = insert.values(id=str(schedule.schedule_id),
                                   schedule_type=int(schedule.schedule_type),
                                   schedule_name=schedule.name,
                                   schedule_interval=schedule.repeat,
                                   schedule_day=day,
                                   schedule_time=schedule_time,
                                   exclusive=schedule.exclusive,
                                   process_name=schedule.process_name)

            self._logger.debug('Database command: %s', insert)

            try:
                async with aiopg.sa.create_engine(_CONNECTION_STRING) as engine:
                    async with engine.acquire() as conn:
                        await conn.execute(insert)
            except Exception:
                self._logger.exception('Insert failed: %s', insert)
                raise

        repeat_seconds = None
        if schedule.repeat is not None:
            repeat_seconds = schedule.repeat.total_seconds()

        schedule_row = self._ScheduleRow(
                                id=schedule.schedule_id,
                                name=schedule.name,
                                type=schedule.schedule_type,
                                time=schedule_time,
                                day=day,
                                repeat=schedule.repeat,
                                repeat_seconds=repeat_seconds,
                                exclusive=schedule.exclusive,
                                process_name=schedule.process_name)

        self._schedules[schedule.schedule_id] = schedule_row

        # Did the schedule change in a way that will affect task scheduling?
        if schedule.schedule_type in [Schedule.Type.INTERVAL, Schedule.Type.TIMED] and (
                is_new_schedule or
                prev_schedule_row.time != schedule_row.time or
                prev_schedule_row.day != schedule_row.day or
                prev_schedule_row.repeat_seconds != schedule_row.repeat_seconds or
                prev_schedule_row.exclusive != schedule_row.exclusive):

            now = self.current_time if self.current_time else time.time()
            self._schedule_first_task(schedule_row, now)
            self._resume_check_schedules()

    async def delete_schedule(self, schedule_id: uuid.UUID):
        """Deletes a schedule

        Args:
            schedule_id

        Raises:
            ScheduleNotFoundError

            NotReadyError
        """
        if not self._ready:
            raise NotReadyError()

        # TODO: Inspect race conditions with _set_first
        try:
            del self._schedules[schedule_id]
        except KeyError:
            raise ScheduleNotFoundError(schedule_id)

        delete = self._schedules_tbl.delete()
        delete = delete.where(self._schedules_tbl.c.id == str(schedule_id))

        self._logger.debug('Database command: %s', delete)

        try:
            async with aiopg.sa.create_engine(_CONNECTION_STRING) as engine:
                async with engine.acquire() as conn:
                    await conn.execute(self._schedules_tbl.delete().where(
                        self._schedules_tbl.c.id == str(schedule_id)))
        except Exception:
            self._logger.exception('Delete failed: %s', delete)
            raise

    @classmethod
    def _schedule_row_to_schedule(cls,
                                  schedule_id: uuid.UUID,
                                  schedule_row: _ScheduleRow) -> Schedule:
        schedule_type = schedule_row.type

        if schedule_type == Schedule.Type.STARTUP:
            schedule = StartUpSchedule()
        elif schedule_type == Schedule.Type.TIMED:
            schedule = TimedSchedule()
        elif schedule_type == Schedule.Type.INTERVAL:
            schedule = IntervalSchedule()
        elif schedule_type == Schedule.Type.MANUAL:
            schedule = ManualSchedule()
        else:
            raise ValueError("Unknown schedule type {}", schedule_type)

        schedule.schedule_id = schedule_id
        schedule.exclusive = schedule_row.exclusive
        schedule.name = schedule_row.name
        schedule.process_name = schedule_row.process_name
        schedule.repeat = schedule_row.repeat

        if schedule_type == Schedule.Type.TIMED:
            schedule.day = schedule_row.day
            schedule.time = schedule_row.time
        else:
            schedule.day = None
            schedule.time = None

        return schedule

    async def get_scheduled_processes(self) -> List[ScheduledProcess]:
        """Retrieves all rows from the scheduled_processes table
        """
        if not self._ready:
            raise NotReadyError()

        processes = []

        for (name, script) in self._process_scripts.items():
            process = ScheduledProcess()
            process.name = name
            process.script = script
            processes.append(process)

        return processes

    async def get_schedules(self) -> List[Schedule]:
        """Retrieves all schedules
        """
        if not self._ready:
            raise NotReadyError()

        schedules = []

        for (schedule_id, schedule_row) in self._schedules.items():
            schedules.append(self._schedule_row_to_schedule(schedule_id, schedule_row))

        return schedules

    async def get_schedule(self, schedule_id: uuid.UUID) -> Schedule:
        """Retrieves a schedule from its id

        Raises:
            ScheduleNotFoundException
        """
        if not self._ready:
            raise NotReadyError()

        try:
            schedule_row = self._schedules[schedule_id]
        except KeyError:
            raise ScheduleNotFoundError(schedule_id)

        return self._schedule_row_to_schedule(schedule_id, schedule_row)

    async def get_running_tasks(self) -> List[Task]:
        """Retrieves a list of all tasks that are currently running

        Returns:
            An empty list if no tasks are running

            A list of Task objects
        """
        if not self._ready:
            raise NotReadyError()

        tasks = []

        for (task_id, task_process) in self._task_processes.items():
            task = Task()
            task.task_id = task_id
            task.process_name = task_process.schedule.process_name
            task.state = Task.State.RUNNING
            if task_process.cancel_requested is not None:
                task.cancel_requested = (
                    datetime.datetime.fromtimestamp(task_process.cancel_requested))
            task.start_time = datetime.datetime.fromtimestamp(task_process.start_time)
            tasks.append(task)

        return tasks

    async def get_task(self, task_id: uuid.UUID)->Task:
        """Retrieves a task given its id"""
        query = sqlalchemy.select([self._tasks_tbl.c.id,
                                   self._tasks_tbl.c.process_name,
                                   self._tasks_tbl.c.state,
                                   self._tasks_tbl.c.start_time,
                                   self._tasks_tbl.c.end_time,
                                   self._tasks_tbl.c.exit_code,
                                   self._tasks_tbl.c.reason])
<<<<<<< HEAD

=======
>>>>>>> d802b0e4
        query.select_from(self._tasks_tbl)
        query = query.where(self._tasks_tbl.c.id == str(task_id))

<<<<<<< HEAD
        query = query.where(self._tasks_tbl.c.id == task_id)
=======
        self._logger.debug('Database command: %s', query)
>>>>>>> d802b0e4

        try:
            async with aiopg.sa.create_engine(_CONNECTION_STRING) as engine:
                async with engine.acquire() as conn:
                    async for row in conn.execute(query):
                        task = Task()
                        task.task_id = uuid.UUID(row.id)
                        task.state = Task.State(row.state)
                        task.start_time = row.start_time
                        task.process_name = row.process_name
                        task.end_time = row.end_time
                        task.exit_code = row.exit_code
                        task.reason = row.reason

                        return task
        except Exception:
            self._logger.exception('Select failed: %s', query)
            raise

        raise TaskNotFoundError(task_id)

    async def get_tasks(self, limit: int = 100, offset: int = 0,
                        where: WhereExpr = None,
                        sort: Union[Attribute, Iterable[Attribute]] = None)->List[Task]:
        """Retrieves tasks

        The result set is ordered by start_time descending

        Args:
            offset:
                Ignore this number of rows at the beginning of the result set.
                Results are unpredictable unless order_by is used.

            limit: Return at most this number of rows

            where: A query

            sort:
                A list of Task attributes to sort by. Defaults to
                Task.attr.start_time.desc

        """
        query = sqlalchemy.select([self._tasks_tbl.c.id,
                                   self._tasks_tbl.c.process_name,
                                   self._tasks_tbl.c.state,
                                   self._tasks_tbl.c.start_time,
                                   self._tasks_tbl.c.end_time,
                                   self._tasks_tbl.c.exit_code,
                                   self._tasks_tbl.c.reason])
<<<<<<< HEAD

        query.select_from(self._tasks_tbl)

        if where:
            query = query.where(where.query)

        if sort:
            if isinstance(sort, collections.Iterable):
                for order in sort:
                    query = query.order_by(order.column)
            else:
                query = query.order_by(sort.column)
        else:
            query = query.order_by(self._tasks_tbl.c.start_time.desc())

        if offset:
            query = query.offset(offset)

        if limit:
            query = query.limit(limit)

        tasks = []

        self._logger.debug("Running task query: %s", query)

        async with aiopg.sa.create_engine(_CONNECTION_STRING) as engine:
            async with engine.acquire() as conn:
                async for row in conn.execute(query):
                    task = Task()
                    task.task_id = uuid.UUID(row.id)
                    task.state = Task.State(row.state)
                    task.start_time = row.start_time
                    task.process_name = row.process_name
                    task.end_time = row.end_time
                    task.exit_code = row.exit_code
                    task.reason = row.reason

                    tasks.append(task)
=======
        query.select_from(self._tasks_tbl)
        query = query.order_by(self._tasks_tbl.c.start_time.desc())
        query = query.limit(limit)

        self._logger.debug('Database command: %s', query)

        tasks = []

        try:
            async with aiopg.sa.create_engine(_CONNECTION_STRING) as engine:
                async with engine.acquire() as conn:
                    async for row in conn.execute(query):
                        task = Task()
                        task.task_id = uuid.UUID(row.id)
                        task.state = Task.State(row.state)
                        task.start_time = row.start_time
                        task.process_name = row.process_name
                        task.end_time = row.end_time
                        task.exit_code = row.exit_code
                        task.reason = row.reason

                        tasks.append(task)
        except Exception:
            self._logger.exception('Select failed: %s', query)
            raise

>>>>>>> d802b0e4
        return tasks

    async def cancel_task(self, task_id: uuid.UUID)->None:
        """Cancels a running task

        Args:

        Raises:
            NotReadyError

            TaskNotRunningError
        """
        if self._paused or not self._ready:
            raise NotReadyError()

        try:
            task_process = self._task_processes[task_id]  # _TaskProcess
        except KeyError:
            raise TaskNotRunningError(task_id)

        if task_process.cancel_requested:
            # TODO: Allow after some period of time has elapsed
            raise DuplicateRequestError()

        # TODO: FOGL-356 track the last time TERM was sent to each task
        task_process.cancel_requested = time.time()

        schedule = task_process.schedule

        self._logger.info(
            "Stopping process: Schedule '%s' process '%s' task %s pid %s\n%s",
            schedule.name,
            schedule.process_name,
            task_id,
            task_process.process.pid,
            self._process_scripts[schedule.process_name])

        try:
            task_process.process.terminate()
        except ProcessLookupError:
            pass  # Process has terminated

    def _check_purge_tasks(self):
        """Schedules :meth:`_purge_tasks` to run if sufficient time has elapsed
        since it last ran
        """

        if self._purge_tasks_task is None and (self._last_task_purge_time is None or (
                time.time() - self._last_task_purge_time) >= self._PURGE_TASKS_FREQUENCY_SECONDS):
            self._purge_tasks_task = asyncio.ensure_future(self.purge_tasks())

    async def purge_tasks(self):
        """Deletes rows from the tasks table"""
        if self._paused:
            return

        if not self._ready:
            raise NotReadyError()

        query = sqlalchemy.select([self._tasks_tbl.c.id])
        query.select_from(self._tasks_tbl)
        query = query.where((self._tasks_tbl.c.state != int(Task.State.RUNNING)) & (
                                self._tasks_tbl.c.start_time < datetime.datetime.now() -
                                self._max_completed_task_age))
        query = query.limit(self._DELETE_TASKS_LIMIT)

        delete = self._tasks_tbl.delete()
        delete = delete.where(self._tasks_tbl.c.id == query.as_scalar())

        self._logger.debug('Database command: %s', delete)

        try:
            async with aiopg.sa.create_engine(_CONNECTION_STRING) as engine:
                async with engine.acquire() as conn:
                    while not self._paused:
                        result = await conn.execute(delete)
                        if result.rowcount < self._DELETE_TASKS_LIMIT:
                            break
        except Exception:
            self._logger.exception('Delete failed: %s', delete)
            raise
        finally:
            self._purge_tasks_task = None

        self._last_task_purge_time = time.time()

    async def _read_config(self):
        """Reads configuration"""
        default_config = {
            "max_running_tasks": {
                "description": "The maximum number of tasks that can be running at any given time",
                "type": "integer",
                "default": str(self._DEFAULT_MAX_RUNNING_TASKS)
            },
            "max_completed_task_age_days": {
                "description": "The maximum age, in days (based on the start time), for a rows "
                               "in the tasks table that do not have a status of 'running'",
                "type": "integer",
                "default": str(self._DEFAULT_MAX_COMPLETED_TASK_AGE_DAYS)
            },
        }

        await configuration_manager.create_category('SCHEDULER', default_config,
                                                    'Scheduler configuration')

        config = await configuration_manager.get_category_all_items('SCHEDULER')

        self._max_running_tasks = int(config['max_running_tasks']['value'])
        self._max_completed_task_age = datetime.timedelta(
            seconds=int(config['max_completed_task_age_days']['value']) * self._DAY_SECONDS)

    async def start(self):
        """Starts the scheduler

        When this method returns, an asyncio task is
        scheduled that starts tasks and monitors their subprocesses. This class
        does not use threads (tasks run as subprocesses).

        Raises:
            NotReadyError: Scheduler was stopped
        """
        if self._paused or self._schedule_executions is None:
            raise NotReadyError("The scheduler was stopped and can not be restarted")

        if self._ready:
            return

        if self._start_time:
            raise NotReadyError("The scheduler is starting")

        self._logger.info("Starting")

        self._start_time = self.current_time if self.current_time else time.time()

        # Hard-code storage server:
        # wait self._start_startup_task(self._schedules['storage'])
        # Then wait for it to start.

        await self._read_config()
        await self._mark_tasks_interrupted()
        await self._read_storage()

        self._ready = True

        self._main_loop_task = asyncio.ensure_future(self._main_loop())<|MERGE_RESOLUTION|>--- conflicted
+++ resolved
@@ -399,11 +399,7 @@
     _scheduled_processes_tbl = None  # type: sqlalchemy.Table
     _schedules_tbl = None  # type: sqlalchemy.Table
     _tasks_tbl = None  # type: sqlalchemy.Table
-<<<<<<< HEAD
     _logger = None  # type: logging.Logger
-=======
-    _logger = None
->>>>>>> d802b0e4
 
     def __init__(self):
         """Constructor"""
@@ -420,12 +416,8 @@
             metadata = sqlalchemy.MetaData()
 
             cls._schedules_tbl = sqlalchemy.Table(
-<<<<<<< HEAD
                 'schedules',
                 metadata,
-=======
-                'schedules', metadata,
->>>>>>> d802b0e4
                 sqlalchemy.Column('id', pg_types.UUID),
                 sqlalchemy.Column('schedule_name', sqlalchemy.types.VARCHAR(20)),
                 sqlalchemy.Column('process_name', sqlalchemy.types.VARCHAR(20)),
@@ -436,12 +428,8 @@
                 sqlalchemy.Column('exclusive', sqlalchemy.types.BOOLEAN))
 
             cls._tasks_tbl = sqlalchemy.Table(
-<<<<<<< HEAD
                 'tasks',
                 metadata,
-=======
-                'tasks', metadata,
->>>>>>> d802b0e4
                 sqlalchemy.Column('id', pg_types.UUID),
                 sqlalchemy.Column('process_name', sqlalchemy.types.VARCHAR(20)),
                 sqlalchemy.Column('state', sqlalchemy.types.INT),
@@ -451,16 +439,11 @@
                 sqlalchemy.Column('exit_code', sqlalchemy.types.INT),
                 sqlalchemy.Column('reason', sqlalchemy.types.VARCHAR(255)))
 
-<<<<<<< HEAD
             Task.init(cls._tasks_tbl)
 
             cls._scheduled_processes_tbl = sqlalchemy.Table(
                 'scheduled_processes',
                 metadata,
-=======
-            cls._scheduled_processes_tbl = sqlalchemy.Table(
-                'scheduled_processes', metadata,
->>>>>>> d802b0e4
                 sqlalchemy.Column('name', pg_types.VARCHAR(20)),
                 sqlalchemy.Column('script', pg_types.JSONB))
 
@@ -976,10 +959,7 @@
     async def _get_process_scripts(self):
         query = sqlalchemy.select([self._scheduled_processes_tbl.c.name,
                                   self._scheduled_processes_tbl.c.script])
-<<<<<<< HEAD
-
-=======
->>>>>>> d802b0e4
+
         query.select_from(self._scheduled_processes_tbl)
 
         self._logger.debug('Database command: %s', query)
@@ -1020,10 +1000,7 @@
                                    self._schedules_tbl.c.schedule_interval,
                                    self._schedules_tbl.c.exclusive,
                                    self._schedules_tbl.c.process_name])
-<<<<<<< HEAD
-
-=======
->>>>>>> d802b0e4
+
         query.select_from(self._schedules_tbl)
 
         self._logger.debug('Database command: %s', query)
@@ -1392,7 +1369,6 @@
             tasks.append(task)
 
         return tasks
-
     async def get_task(self, task_id: uuid.UUID)->Task:
         """Retrieves a task given its id"""
         query = sqlalchemy.select([self._tasks_tbl.c.id,
@@ -1402,18 +1378,10 @@
                                    self._tasks_tbl.c.end_time,
                                    self._tasks_tbl.c.exit_code,
                                    self._tasks_tbl.c.reason])
-<<<<<<< HEAD
-
-=======
->>>>>>> d802b0e4
         query.select_from(self._tasks_tbl)
         query = query.where(self._tasks_tbl.c.id == str(task_id))
 
-<<<<<<< HEAD
-        query = query.where(self._tasks_tbl.c.id == task_id)
-=======
         self._logger.debug('Database command: %s', query)
->>>>>>> d802b0e4
 
         try:
             async with aiopg.sa.create_engine(_CONNECTION_STRING) as engine:
@@ -1439,22 +1407,16 @@
                         where: WhereExpr = None,
                         sort: Union[Attribute, Iterable[Attribute]] = None)->List[Task]:
         """Retrieves tasks
-
         The result set is ordered by start_time descending
-
         Args:
             offset:
                 Ignore this number of rows at the beginning of the result set.
                 Results are unpredictable unless order_by is used.
-
             limit: Return at most this number of rows
-
             where: A query
-
             sort:
                 A list of Task attributes to sort by. Defaults to
                 Task.attr.start_time.desc
-
         """
         query = sqlalchemy.select([self._tasks_tbl.c.id,
                                    self._tasks_tbl.c.process_name,
@@ -1463,7 +1425,6 @@
                                    self._tasks_tbl.c.end_time,
                                    self._tasks_tbl.c.exit_code,
                                    self._tasks_tbl.c.reason])
-<<<<<<< HEAD
 
         query.select_from(self._tasks_tbl)
 
@@ -1487,29 +1448,7 @@
 
         tasks = []
 
-        self._logger.debug("Running task query: %s", query)
-
-        async with aiopg.sa.create_engine(_CONNECTION_STRING) as engine:
-            async with engine.acquire() as conn:
-                async for row in conn.execute(query):
-                    task = Task()
-                    task.task_id = uuid.UUID(row.id)
-                    task.state = Task.State(row.state)
-                    task.start_time = row.start_time
-                    task.process_name = row.process_name
-                    task.end_time = row.end_time
-                    task.exit_code = row.exit_code
-                    task.reason = row.reason
-
-                    tasks.append(task)
-=======
-        query.select_from(self._tasks_tbl)
-        query = query.order_by(self._tasks_tbl.c.start_time.desc())
-        query = query.limit(limit)
-
         self._logger.debug('Database command: %s', query)
-
-        tasks = []
 
         try:
             async with aiopg.sa.create_engine(_CONNECTION_STRING) as engine:
@@ -1528,8 +1467,7 @@
         except Exception:
             self._logger.exception('Select failed: %s', query)
             raise
-
->>>>>>> d802b0e4
+            
         return tasks
 
     async def cancel_task(self, task_id: uuid.UUID)->None:
