# -*- coding: utf-8 -*-

# FOGLAMP_BEGIN
# See: http://foglamp.readthedocs.io/
# FOGLAMP_END

"""FogLAMP Scheduler module"""

import asyncio
import collections
import datetime
# import logging  # For development only
import math
import time
import uuid
from enum import IntEnum
from typing import Iterable, List, Tuple, Union

import aiopg.sa
import sqlalchemy
from sqlalchemy.dialects import postgresql as pg_types

from foglamp import logger
from foglamp import configuration_manager


__author__ = "Terris Linenbach"
__copyright__ = "Copyright (c) 2017 OSIsoft, LLC"
__license__ = "Apache 2.0"
__version__ = "${VERSION}"

# Module attributes
_CONNECTION_STRING = "dbname='foglamp'"


class NotReadyError(RuntimeError):
    pass


class DuplicateRequestError(RuntimeError):
    pass


class TaskNotRunningError(RuntimeError):
    """Raised when canceling a task and the task isn't running"""
    def __init__(self, task_id: uuid.UUID, *args):
        self.task_id = task_id
        super(RuntimeError, self).__init__(
            "Task is not running: {}".format(task_id), *args)


class TaskNotFoundError(ValueError):
    def __init__(self, task_id: uuid.UUID, *args):
        self.task_id = task_id
        super(ValueError, self).__init__(
            "Task not found: {}".format(task_id), *args)


class ScheduleNotFoundError(ValueError):
    def __init__(self, schedule_id: uuid.UUID, *args):
        self.schedule_id = schedule_id
        super(ValueError, self).__init__(
            "Schedule not found: {}".format(schedule_id), *args)


# Forward declare
class LogicExpr:
    pass


class Where(object):
    @staticmethod
    def and_(*argv)->LogicExpr:  # This should be Tuple[Query] but Python doesn't allow it
        return LogicExpr(LogicExpr.Operator.AND, argv)

    @staticmethod
    def or_(*argv)->LogicExpr:  # This should be Tuple[Query] but Python doesn't allow it
        return LogicExpr(LogicExpr.Operator.OR, argv)


class WhereExpr(object):
    def and_(self, *argv)->LogicExpr:
        return LogicExpr(LogicExpr.Operator.AND, argv, self)

    def or_(self, *argv)->LogicExpr:
        return LogicExpr(LogicExpr.Operator.OR, argv, self)

    def __and__(self, other):
        return Where.and_(self, other)

    def __or__(self, other):
        return Where.or_(self, other)

    @property
    def query(self):
        raise TypeError("Abstract method called")


class LogicExpr(WhereExpr):
    __slots__ = ['_and_expr', '_queries', '_operator']

    class Operator(IntEnum):
        """Enumeration for tasks.task_state"""
        OR = 1
        AND = 2

    def __init__(self, operator: Operator, argv, and_expr: WhereExpr = None):
        self._and_expr = and_expr
        self._operator = operator
        self._queries = argv  # type: Tuple[WhereExpr]

    @property
    def query(self):
        queries = []

        for query_item in self._queries:
            queries.append(query_item.query)

        if self._operator == self.Operator.AND:
            if self._and_expr is not None:
                return sqlalchemy.and_(self._and_expr.query, *queries)
            return sqlalchemy.and_(*queries)
        elif self._operator == self.Operator.OR:
            if self._and_expr is not None:
                return sqlalchemy.and_(self._and_expr.query, sqlalchemy.or_(*queries))
            return sqlalchemy.or_(*queries)
        else:
            raise ValueError("Invalid operator: {}".format(int(self._operator)))


class CompareExpr(WhereExpr):
    __slots__ = ['_column', '_operator', '_value']

    class Operator(IntEnum):
        """Enumeration for tasks.task_state"""
        NE = 1
        EQ = 2
        LT = 3
        LE = 4
        GT = 5
        GE = 6
        LIKE = 7
        IN = 8

    def __init__(self, column: sqlalchemy.Column, operator: Operator, value):
        self._column = column
        self._operator = operator
        self._value = value

    @property
    def query(self):
        if self._operator == self.Operator.NE:
            return self._column != self._value
        if self._operator == self.Operator.EQ:
            return self._column == self._value
        if self._operator == self.Operator.LT:
            return self._column < self._value
        if self._operator == self.Operator.LE:
            return self._column <= self._value
        if self._operator == self.Operator.GT:
            return self._column > self._value
        if self._operator == self.Operator.GE:
            return self._column >= self._value
        if self._operator == self.Operator.LIKE:
            return self._column.like(self._value)
        if self._operator == self.Operator.IN:
            return self._column.in_(self._value)

        raise ValueError("Invalid operator: {}".format(int(self._operator)))


class AttributeDesc:  # Forward declare
    pass


class Attribute(object):
    __slots__ = ['_column', '_desc']

    def __init__(self, column: sqlalchemy.Column):
        self._column = column
        self._desc = AttributeDesc(column)

    def in_(self, *argv):
        return CompareExpr(self._column, CompareExpr.Operator.IN, argv)

    def like(self, value):
        return CompareExpr(self._column, CompareExpr.Operator.LIKE, value)

    def __lt__(self, value):
        return CompareExpr(self._column, CompareExpr.Operator.LT, value)

    def __le__(self, value):
        return CompareExpr(self._column, CompareExpr.Operator.LE, value)

    def __eq__(self, value):
        return CompareExpr(self._column, CompareExpr.Operator.EQ, value)

    def __ne__(self, value):
        return CompareExpr(self._column, CompareExpr.Operator.NE, value)

    def __gt__(self, value):
        return CompareExpr(self._column, CompareExpr.Operator.GT, value)

    def __ge__(self, value):
        return CompareExpr(self._column, CompareExpr.Operator.GE, value)

    @property
    def column(self)->sqlalchemy.Column:
        return self._column

    @property
    def desc(self)->AttributeDesc:
        return self._desc


class AttributeDesc(Attribute):
    def __init__(self, column: sqlalchemy.Column):
        self._column = column.desc()


class Task(object):
    """A task represents an operating system process"""

    class State(IntEnum):
        """Enumeration for tasks.task_state"""
        RUNNING = 1
        COMPLETE = 2
        CANCELED = 3
        INTERRUPTED = 4

    # Class attributes
    attr = collections.namedtuple('TaskAttributes', ['state', 'process_name', 'start_time',
                                  'end_time', 'exit_code'])

    __slots__ = ['task_id', 'process_name', 'state', 'cancel_requested', 'start_time',
                 'end_time', 'state', 'exit_code', 'reason']

    def __init__(self):
        # Instance attributes
        self.task_id = None  # type: uuid.UUID
        """Unique identifier"""
        self.process_name = None  # type: str
        self.reason = None  # type: str
        self.state = None  # type: Task.State
        self.cancel_requested = None  # type: datetime.datetime
        self.start_time = None  # type: datetime.datetime
        self.end_time = None  # type: datetime.datetime
        self.exit_code = None  # type: int

    @classmethod
    def init(cls, tasks_tbl: sqlalchemy.Table)->None:
        """Initializes class attributes"""
        cls.attr.state = Attribute(tasks_tbl.c.state)
        cls.attr.process_name = Attribute(tasks_tbl.c.process_name)
        cls.attr.start_time = Attribute(tasks_tbl.c.start_time)
        cls.attr.end_time = Attribute(tasks_tbl.c.end_time)
        cls.attr.exit_code = Attribute(tasks_tbl.c.end_time)


class ScheduledProcess(object):
    """Represents a program that a Task can run"""

    __slots__ = ['name', 'script']

    def __init__(self):
        self.name = None  # type: str
        """Unique identifier"""
        self.script = None  # type: List[ str ]


class Schedule(object):
    class Type(IntEnum):
        """Enumeration for schedules.schedule_type"""
        STARTUP = 1
        TIMED = 2
        INTERVAL = 3
        MANUAL = 4

    """Schedule base class"""
    __slots__ = ['schedule_id', 'name', 'process_name', 'exclusive', 'repeat', 'schedule_type']

    def __init__(self, schedule_type: Type):
        self.schedule_id = None  # type: uuid.UUID
        self.name = None  # type: str
        self.exclusive = True
        self.repeat = None  # type: datetime.timedelta
        self.process_name = None  # type: str
        self.schedule_type = schedule_type  # type: Schedule.Type


class IntervalSchedule(Schedule):
    """Interval schedule"""
    def __init__(self):
        super().__init__(self.Type.INTERVAL)


class TimedSchedule(Schedule):
    """Timed schedule"""
    __slots__ = ['time', 'day']

    def __init__(self):
        super().__init__(self.Type.TIMED)
        self.time = None  # type: datetime.time
        self.day = None  # type: int
        """1 (Monday) to 7 (Sunday)"""


class ManualSchedule(Schedule):
    """A schedule that is run manually"""
    def __init__(self):
        super().__init__(self.Type.MANUAL)


class StartUpSchedule(Schedule):
    """A schedule that is run when the scheduler starts"""
    def __init__(self):
        super().__init__(self.Type.STARTUP)


class Scheduler(object):
    """FogLAMP Task Scheduler

    Starts and tracks 'tasks' that run periodically,
    start-up, and/or manually.

    Schedules specify when to start and restart Tasks. A Task
    is an operating system process. ScheduleProcesses
    specify process/command name and parameters.

    Most methods are coroutines and use the default
    event loop to create tasks.

    Usage:
        - Call :meth:`start`
        - Wait
        - Call :meth:`stop`
    """

    # TODO: Document the fields
<<<<<<< HEAD
    _ScheduleRow = collections.namedtuple(
        'ScheduleRow', ['id', 'name', 'type', 'time', 'day', 'repeat', 'repeat_seconds',
                        'exclusive', 'process_name'])
=======
    _ScheduleRow = collections.namedtuple('ScheduleRow', ['id', 'name', 'type', 'time', 'day',
                                                          'repeat', 'repeat_seconds', 'exclusive',
                                                          'process_name'])
>>>>>>> f70feae4
    """Represents a row in the schedules table"""

    class _TaskProcess(object):
        """Tracks a running task with some flags"""
        __slots__ = ['task_id', 'process', 'cancel_requested', 'schedule', 'start_time']

        def __init__(self):
            self.task_id = None  # type: uuid.UUID
            self.process = None  # type: asyncio.subprocess.Process
            self.cancel_requested = None  # type: int
            """Epoch time when cancel was requested"""
            self.schedule = None  # Schedule._ScheduleRow
            self.start_time = None  # type: int
            """Epoch time when the task was started"""

    # TODO: Methods that accept a schedule and look in _schedule_executions
    # should accept schedule_execution instead. Add reference to schedule
    # in _ScheduleExecution.

    class _ScheduleExecution(object):
        """Tracks information about schedules"""

        __slots__ = ['next_start_time', 'task_processes', 'start_now']

        def __init__(self):
            self.next_start_time = None  # type: int
            """When to next start a task for the schedule"""
            self.task_processes = dict()
            """dict of task id to _TaskProcess"""
            self.start_now = False
            """True when a task is queued to start via :meth:`start_task`"""

    # Constant class attributes
    _DEFAULT_MAX_RUNNING_TASKS = 50
    """Maximum number of running tasks allowed at any given time"""
    _DEFAULT_MAX_COMPLETED_TASK_AGE_DAYS = 30
    """Maximum age of rows in the task table that have finished, in days"""
    _DELETE_TASKS_LIMIT = 500
    """The maximum number of rows to delete in the tasks table in a single transaction"""

    _HOUR_SECONDS = 3600
    _DAY_SECONDS = 3600*24
    _WEEK_SECONDS = 3600*24*7
    _ONE_HOUR = datetime.timedelta(hours=1)
    _ONE_DAY = datetime.timedelta(days=1)

    _MAX_SLEEP = 9999999
    """When there is nothing to do, sleep for this number of seconds (forever)"""

    _STOP_WAIT_SECONDS = 5
    """Wait this number of seconds in :meth:`stop` for tasks to stop"""

    _PURGE_TASKS_FREQUENCY_SECONDS = _DAY_SECONDS
    """How frequently to purge the tasks table"""

    # Mostly constant class attributes
    _scheduled_processes_tbl = None  # type: sqlalchemy.Table
    _schedules_tbl = None  # type: sqlalchemy.Table
    _tasks_tbl = None  # type: sqlalchemy.Table
<<<<<<< HEAD
    _logger = None  # type: logging.Logger
=======
    _logger = None
>>>>>>> f70feae4

    def __init__(self):
        """Constructor"""

        cls = Scheduler

        # Initialize class attributes
        if not cls._logger:
            cls._logger = logger.setup(__name__)
            # cls._logger = logger.setup(__name__, destination=logger.CONSOLE, level=logging.DEBUG)
            # cls._logger = logger.setup(__name__, level=logging.DEBUG)

        if cls._schedules_tbl is None:
            metadata = sqlalchemy.MetaData()

            cls._schedules_tbl = sqlalchemy.Table(
<<<<<<< HEAD
                'schedules',
                metadata,
=======
                'schedules', metadata,
>>>>>>> f70feae4
                sqlalchemy.Column('id', pg_types.UUID),
                sqlalchemy.Column('schedule_name', sqlalchemy.types.VARCHAR(20)),
                sqlalchemy.Column('process_name', sqlalchemy.types.VARCHAR(20)),
                sqlalchemy.Column('schedule_type', sqlalchemy.types.SMALLINT),
                sqlalchemy.Column('schedule_time', sqlalchemy.types.TIME),
                sqlalchemy.Column('schedule_day', sqlalchemy.types.SMALLINT),
                sqlalchemy.Column('schedule_interval', sqlalchemy.types.Interval),
                sqlalchemy.Column('exclusive', sqlalchemy.types.BOOLEAN))

            cls._tasks_tbl = sqlalchemy.Table(
<<<<<<< HEAD
                'tasks',
                metadata,
=======
                'tasks', metadata,
>>>>>>> f70feae4
                sqlalchemy.Column('id', pg_types.UUID),
                sqlalchemy.Column('process_name', sqlalchemy.types.VARCHAR(20)),
                sqlalchemy.Column('state', sqlalchemy.types.INT),
                sqlalchemy.Column('start_time', sqlalchemy.types.TIMESTAMP),
                sqlalchemy.Column('end_time', sqlalchemy.types.TIMESTAMP),
                sqlalchemy.Column('pid', sqlalchemy.types.INT),
                sqlalchemy.Column('exit_code', sqlalchemy.types.INT),
                sqlalchemy.Column('reason', sqlalchemy.types.VARCHAR(255)))

            Task.init(cls._tasks_tbl)

            cls._scheduled_processes_tbl = sqlalchemy.Table(
<<<<<<< HEAD
                'scheduled_processes',
                metadata,
=======
                'scheduled_processes', metadata,
>>>>>>> f70feae4
                sqlalchemy.Column('name', pg_types.VARCHAR(20)),
                sqlalchemy.Column('script', pg_types.JSONB))

        # Instance attributes
        self._ready = False
        """True when the scheduler is ready to accept API calls"""
        self._start_time = None  # type: int
        """When the scheduler started"""
        self._max_running_tasks = None  # type: int
        """Maximum number of tasks that can execute at any given time"""
        self._paused = False
        """When True, the scheduler will not start any new tasks"""
        self._process_scripts = dict()
        """Dictionary of scheduled_processes.name to script"""
        self._schedules = dict()
        """Dictionary of schedules.id to _ScheduleRow"""
        self._schedule_executions = dict()
        """Dictionary of schedules.id to _ScheduleExecution"""
        self._task_processes = dict()
        """Dictionary of tasks.id to _TaskProcess"""
        self._check_processes_pending = False
        """bool: True when request to run check_processes"""
        self._main_loop_task = None  # type: asyncio.Task
        """Coroutine for _main_loop_task, to ensure it has finished"""
        self._main_sleep_task = None  # type: asyncio.Task
        """Coroutine that sleeps in the main loop"""
        self.current_time = None  # type: int
        """Time to use when determining when to start tasks, for testing"""
        self._last_task_purge_time = None  # type: int
        """When the tasks table was last purged"""
        self._max_completed_task_age = None  # type: datetime.timedelta
        """Delete finished task rows when they become this old"""
        self._purge_tasks_task = None  # type: asyncio.Task
        """asynico task for :meth:`purge_tasks`, if scheduled to run"""

    @property
    def max_completed_task_age(self)->datetime.timedelta:
        return self._max_completed_task_age

    @max_completed_task_age.setter
    def max_completed_task_age(self, value: datetime.timedelta)->None:
        if not isinstance(value, datetime.timedelta):
            raise TypeError("value must be a datetime.timedelta")
        self._max_completed_task_age = value

    @property
    def max_running_tasks(self)->int:
        """Returns the maximum number of tasks that can run at any given time
        """
        return self._max_running_tasks

    @max_running_tasks.setter
    def max_running_tasks(self, value: int)->None:
        """Alters the maximum number of tasks that can run at any given time

        Use 0 or a negative value to suspend task creation
        """
        self._max_running_tasks = value
        self._resume_check_schedules()

    async def stop(self):
        """Attempts to stop the scheduler

        Sends TERM signal to all running tasks. Does not wait for tasks to stop.

        Prevents any new tasks from starting. This can be undone by setting the
        _paused attribute to False.

        Raises:
            TimeoutError: A task is still running. Wait and try again.
        """
        if not self._start_time:
            return

        self._logger.info("Processing stop request")

        # This method is designed to be called multiple times

        if not self._paused:
            # Stop the main loop
            # Wait for tasks purge task to finish
            self._paused = True
            if self._purge_tasks_task is not None:
                await self._purge_tasks_task
            self._resume_check_schedules()
            await self._main_loop_task
            self._main_loop_task = None

        # Can not iterate over _task_processes - it can change mid-iteration
        for task_id in list(self._task_processes.keys()):
            try:
                task_process = self._task_processes[task_id]
            except KeyError:
                continue

            # TODO: FOGL-356 track the last time TERM was sent to each task
            task_process.cancel_requested = time.time()

            schedule = task_process.schedule

            self._logger.info(
                "Stopping process: Schedule '%s' process '%s' task %s pid %s\n%s",
                schedule.name,
                schedule.process_name,
                task_id,
                task_process.process.pid,
                self._process_scripts[schedule.process_name])

            try:
                task_process.process.terminate()
            except ProcessLookupError:
                pass  # Process has terminated

        for _ in range(self._STOP_WAIT_SECONDS):
            if not self._task_processes:
                break
            await asyncio.sleep(1)

        if self._task_processes:
            raise TimeoutError()

        self._schedule_executions = None
        self._task_processes = None
        self._schedules = None
        self._process_scripts = None

        self._ready = False
        self._paused = False
        self._start_time = None

        self._logger.info("Stopped")

        return True

    async def _start_task(self, schedule: _ScheduleRow) -> None:
        """Starts a task process

        Raises:
            EnvironmentError: If the process could not start
        """

        # This check is necessary only if significant time can elapse between "await" and
        # the start of the awaited coroutine.
        args = self._process_scripts[schedule.process_name]

        task_process = self._TaskProcess()
        task_process.start_time = time.time()

        try:
            process = await asyncio.create_subprocess_exec(*args)
        except EnvironmentError:
            self._logger.exception(
                "Unable to start schedule '%s' process '%s'\n%s".format(
                    schedule.name, schedule.process_name, args))
            raise

        task_id = uuid.uuid4()
        task_process.process = process
        task_process.schedule = schedule
        task_process.task_id = task_id

        self._task_processes[task_id] = task_process
        self._schedule_executions[schedule.id].task_processes[task_id] = task_process

        self._logger.info(
            "Process started: Schedule '%s' process '%s' task %s pid %s, %s running tasks\n%s",
            schedule.name, schedule.process_name, task_id, process.pid,
            len(self._task_processes), args)

        # Startup tasks are not tracked in the tasks table
        if schedule.type != Schedule.Type.STARTUP:
            # The task row needs to exist before the completion handler runs
            insert = self._tasks_tbl.insert()
            insert = insert.values(id=str(task_id),
                                   pid=(self._schedule_executions[schedule.id].
                                        task_processes[task_id].process.pid),
                                   process_name=schedule.process_name,
                                   state=int(Task.State.RUNNING),
                                   start_time=datetime.datetime.now())
<<<<<<< HEAD

            self._logger.debug('Database command: %s', insert)

            try:
                async with aiopg.sa.create_engine(_CONNECTION_STRING) as engine:
                    async with engine.acquire() as conn:
                        await conn.execute(insert)
            except Exception:
                self._logger.exception('Insert failed: %s', insert)
                raise

=======

            self._logger.debug('Database command: %s', insert)

            try:
                async with aiopg.sa.create_engine(_CONNECTION_STRING) as engine:
                    async with engine.acquire() as conn:
                        await conn.execute(insert)
            except Exception:
                self._logger.exception('Insert failed: %s', insert)
                raise

>>>>>>> f70feae4
        asyncio.ensure_future(self._wait_for_task_completion(task_process))

    async def _wait_for_task_completion(self, task_process: _TaskProcess)->None:
        # TODO: If an exception is raised here, _task_processes will be
        # out of sync with reality and the scheduler will never know when
        # the process terminates. However, if an exception like CanceledError
        # occurs here, it's assumed that the process needs to stop ASAP and
        # I/O activities such as writing to the database should be avoided. It is
        # presumed that all coroutines will be canceled and the process will exit.
        exit_code = await task_process.process.wait()

        schedule = task_process.schedule

        self._logger.info(
            "Process terminated: Schedule '%s' process '%s' task %s pid %s exit %s,"
            " %s running tasks\n%s",
            schedule.name,
            schedule.process_name,
            task_process.task_id,
            task_process.process.pid,
            exit_code,
            len(self._task_processes)-1,
            self._process_scripts[schedule.process_name])

        schedule_execution = self._schedule_executions[schedule.id]
        del schedule_execution.task_processes[task_process.task_id]

        schedule_deleted = False

        # Pick up modifications to the schedule
        # Or maybe it's been deleted
        try:
            schedule = self._schedules[schedule.id]
        except KeyError:
            schedule_deleted = True

        if self._paused or schedule_deleted or (
                            schedule.repeat is None and not schedule_execution.start_now):
            if schedule_execution.next_start_time:
                schedule_execution.next_start_time = None
                self._logger.info(
                    "Tasks will no longer execute for schedule '%s'", schedule.name)
        elif schedule.exclusive:
            self._schedule_next_task(schedule)

        if schedule.type != Schedule.Type.STARTUP:
            if exit_code < 0 and task_process.cancel_requested:
                state = Task.State.CANCELED
            else:
                state = Task.State.COMPLETE

            update = self._tasks_tbl.update()
            update = update.where(self._tasks_tbl.c.id == str(task_process.task_id))
            update = update.values(exit_code=exit_code,
                                   state=int(state),
                                   end_time=datetime.datetime.now())

            self._logger.debug('Database command: %s', update)

            # Update the task's status
            try:
                async with aiopg.sa.create_engine(_CONNECTION_STRING) as engine:
                    async with engine.acquire() as conn:
                        result = await conn.execute(update)

                        if result.rowcount == 0:
                            self._logger.warning('Task %s not found. Unable to update its status.',
                                                 task_process.task_id)
            except Exception:
                self._logger.exception('Update failed: %s', update)
                raise

        # Due to maximum running tasks reached, it is necessary to
        # look for schedules that are ready to run even if there
        # are only manual tasks waiting
        # TODO Do this only if len(_task_processes) >= max_processes or
        # an exclusive task finished and ( start_now or schedule.repeats )
        self._resume_check_schedules()

        # This must occur after all awaiting! The size of _task_processes
        # is used by stop() to determine whether the scheduler can stop.
        del self._task_processes[task_process.task_id]

    async def queue_task(self, schedule_id: uuid.UUID)->None:
        """Requests a task to be started for a schedule

        Args:
            schedule_id: Specifies the schedule

        Raises:
            SchedulePausedError:
                The scheduler is stopping

            ScheduleNotFoundError
        """
        if self._paused or not self._ready:
            raise NotReadyError()

        try:
            schedule_row = self._schedules[schedule_id]
        except KeyError:
            raise ScheduleNotFoundError(schedule_id)

        try:
            schedule_execution = self._schedule_executions[schedule_id]
        except KeyError:
            schedule_execution = self._ScheduleExecution()
            self._schedule_executions[schedule_row.id] = schedule_execution

        schedule_execution.start_now = True

        self._logger.info("Queued schedule '%s' for execution", schedule_row.name)
        self._resume_check_schedules()

    async def _check_schedules(self):
        """Starts tasks according to schedules based on the current time"""
        earliest_start_time = None

        # Can not iterate over _schedule_executions - it can change mid-iteration
        for schedule_id in list(self._schedule_executions.keys()):
            if self._paused or len(self._task_processes) >= self._max_running_tasks:
                return None

            schedule_execution = self._schedule_executions[schedule_id]

            try:
                schedule = self._schedules[schedule_id]
            except KeyError:
                # The schedule has been deleted
                if not schedule_execution.task_processes:
                    del self._schedule_executions[schedule_id]
                continue

            if schedule.exclusive and schedule_execution.task_processes:
                continue

            # next_start_time is None when repeat is None until the
            # task completes, at which time schedule_execution is removed
            next_start_time = schedule_execution.next_start_time
            if not next_start_time and not schedule_execution.start_now:
                if not schedule_execution.task_processes:
                    del self._schedule_executions[schedule_id]
                continue

            if next_start_time and not schedule_execution.start_now:
                now = self.current_time if self.current_time else time.time()
                right_time = now >= next_start_time
            else:
                right_time = False

            if right_time or schedule_execution.start_now:
                # Start a task

                if not right_time:
                    # Manual start - don't change next_start_time
                    pass
                elif schedule.exclusive:
                    # Exclusive tasks won't start again until they terminate
                    # Or the schedule doesn't repeat
                    next_start_time = None
                else:
                    # _schedule_next_task alters next_start_time
                    self._schedule_next_task(schedule)
                    next_start_time = schedule_execution.next_start_time

                await self._start_task(schedule)

                # Queued manual execution is ignored when it was
                # already time to run the task. The task doesn't
                # start twice even when nonexclusive.
                # The choice to put this after "await" above was
                # deliberate. The above "await" could have allowed
                # queue_task() to run. The following line
                # will undo that because, after all, the task started.
                schedule_execution.start_now = False

            # Keep track of the earliest next_start_time
            if next_start_time and (earliest_start_time is None or
                                    earliest_start_time > next_start_time):
                earliest_start_time = next_start_time

        return earliest_start_time

    def _schedule_next_timed_task(self, schedule, schedule_execution, current_dt):
        """Handle daylight savings time transitions.
           Assume 'repeat' is not null.

        """
        if schedule.repeat_seconds is not None and schedule.repeat_seconds < self._DAY_SECONDS:
            # If repeat is less than a day, use the current hour.
            # Ignore the hour specified in the schedule's time.
            dt = datetime.datetime(
                year=current_dt.year,
                month=current_dt.month,
                day=current_dt.day,
                hour=current_dt.hour,
                minute=schedule.time.minute,
                second=schedule.time.second)

            if current_dt.time() > schedule.time:
                # It's already too late. Try for an hour later.
                dt += self._ONE_HOUR
        else:
            dt = datetime.datetime(
                year=current_dt.year,
                month=current_dt.month,
                day=current_dt.day,
                hour=schedule.time.hour,
                minute=schedule.time.minute,
                second=schedule.time.second)

            if current_dt.time() > schedule.time:
                # It's already too late. Try for tomorrow
                dt += self._ONE_DAY

        # Advance to the correct day if specified
        if schedule.day:
            while dt.isoweekday() != schedule.day:
                dt += self._ONE_DAY

        schedule_execution.next_start_time = time.mktime(dt.timetuple())

    def _schedule_first_task(self, schedule, current_time):
        """Determines the time when a task for a schedule will start.

        Args:
            schedule: The schedule to consider

            current_time:
                Epoch time to use as the current time when determining
                when to schedule tasks

        """
        try:
            schedule_execution = self._schedule_executions[schedule.id]
        except KeyError:
            schedule_execution = self._ScheduleExecution()
            self._schedule_executions[schedule.id] = schedule_execution

        if schedule.type == Schedule.Type.INTERVAL:
            advance_seconds = schedule.repeat_seconds

            # When modifying a schedule, this is imprecise if the
            # schedule is exclusive and a task is running. When the
            # task finishes, next_start_time will be incremented
            # by at least schedule.repeat, thus missing the interval at
            # start_time + advance_seconds. Fixing this required an if statement
            # in _schedule_next_task. Search for AVOID_ALTER_NEXT_START

            if advance_seconds:
                advance_seconds *= max([1, math.ceil(
                    (current_time - self._start_time) / advance_seconds)])
            else:
                advance_seconds = 0

            schedule_execution.next_start_time = self._start_time + advance_seconds
        elif schedule.type == Schedule.Type.TIMED:
            self._schedule_next_timed_task(
                schedule,
                schedule_execution,
                datetime.datetime.fromtimestamp(current_time))
        elif schedule.type == Schedule.Type.STARTUP:
            schedule_execution.next_start_time = current_time

        self._logger.info(
            "Scheduled task for schedule '%s' to start at %s", schedule.name,
            datetime.datetime.fromtimestamp(schedule_execution.next_start_time))

    def _schedule_next_task(self, schedule)->None:
        """Computes the next time to start a task for a schedule.

        This method is called only for schedules that have repeat != None.

        For nonexclusive schedules, this method is called after starting
        a task automatically (it is not called when a task is started
        manually).

        For exclusive schedules, this method is called after the task
        has completed.

        """
        schedule_execution = self._schedule_executions[schedule.id]
        advance_seconds = schedule.repeat_seconds

        if self._paused or advance_seconds is None:
            schedule_execution.next_start_time = None
            self._logger.info(
                "Tasks will no longer execute for schedule '%s'", schedule.name)
            return

        now = time.time()

        if schedule.exclusive and now < schedule_execution.next_start_time:
            # The task was started manually
            # Or the schedule was modified after the task started (AVOID_ALTER_NEXT_START)
            return

        if advance_seconds:
            advance_seconds *= max([1, math.ceil(
                (now - schedule_execution.next_start_time) / advance_seconds)])

            if schedule.type == Schedule.Type.TIMED:
                # Handle daylight savings time transitions
                next_dt = datetime.datetime.fromtimestamp(schedule_execution.next_start_time)
                next_dt += datetime.timedelta(seconds=advance_seconds)

                if schedule.day is not None and next_dt.isoweekday() != schedule.day:
                    # Advance to the next matching day
                    next_dt = datetime.datetime(year=next_dt.year,
                                                month=next_dt.month,
                                                day=next_dt.day)
                    self._schedule_next_timed_task(schedule, schedule_execution, next_dt)
                else:
                    schedule_execution.next_start_time = time.mktime(next_dt.timetuple())
            else:
                # Interval schedule
                schedule_execution.next_start_time += advance_seconds

            self._logger.info(
                "Scheduled task for schedule '%s' to start at %s", schedule.name,
                datetime.datetime.fromtimestamp(schedule_execution.next_start_time))

    async def _get_process_scripts(self):
        query = sqlalchemy.select([self._scheduled_processes_tbl.c.name,
                                  self._scheduled_processes_tbl.c.script])
<<<<<<< HEAD

=======
>>>>>>> f70feae4
        query.select_from(self._scheduled_processes_tbl)

        self._logger.debug('Database command: %s', query)

        try:
            async with aiopg.sa.create_engine(_CONNECTION_STRING) as engine:
                async with engine.acquire() as conn:
                    async for row in conn.execute(query):
                        self._process_scripts[row.name] = row.script
        except Exception:
            self._logger.exception('Select failed: %s', query)
            raise

    async def _mark_tasks_interrupted(self):
        """Any task with a NULL end_time is set to interrupted"""
        update = self._tasks_tbl.update()
        update = update.where(self._tasks_tbl.c.end_time is None)
        update = update.values(state=int(Task.State.INTERRUPTED),
                               end_time=datetime.datetime.now())

        self._logger.debug('Database command: %s', update)

        try:
            async with aiopg.sa.create_engine(_CONNECTION_STRING) as engine:
                async with engine.acquire() as conn:
                    await conn.execute(update)
        except Exception:
            self._logger.exception('Update failed: %s', update)
            raise

    async def _get_schedules(self):
        # TODO: Get processes first, then add to Schedule
        query = sqlalchemy.select([self._schedules_tbl.c.id,
                                   self._schedules_tbl.c.schedule_name,
                                   self._schedules_tbl.c.schedule_type,
                                   self._schedules_tbl.c.schedule_time,
                                   self._schedules_tbl.c.schedule_day,
                                   self._schedules_tbl.c.schedule_interval,
                                   self._schedules_tbl.c.exclusive,
                                   self._schedules_tbl.c.process_name])
<<<<<<< HEAD

=======
>>>>>>> f70feae4
        query.select_from(self._schedules_tbl)

        self._logger.debug('Database command: %s', query)

        try:
            async with aiopg.sa.create_engine(_CONNECTION_STRING) as engine:
                async with engine.acquire() as conn:
                    async for row in conn.execute(query):
                        interval = row.schedule_interval

                        repeat_seconds = None
                        if interval is not None:
                            repeat_seconds = interval.total_seconds()

                        schedule_id = uuid.UUID(row.id)

                        schedule = self._ScheduleRow(
                                            id=schedule_id,
                                            name=row.schedule_name,
                                            type=row.schedule_type,
                                            day=row.schedule_day,
                                            time=row.schedule_time,
                                            repeat=interval,
                                            repeat_seconds=repeat_seconds,
                                            exclusive=row.exclusive,
                                            process_name=row.process_name)

                        self._schedules[schedule_id] = schedule
                        self._schedule_first_task(schedule, self._start_time)
        except Exception:
            self._logger.exception('Select failed: %s', query)
            raise

    async def _read_storage(self):
        """Reads schedule information from the storage server"""
        await self._get_process_scripts()
        await self._get_schedules()

    def _resume_check_schedules(self):
        """Wakes up :meth:`_main_loop` so that
        :meth:`_check_schedules` will be called the next time 'await'
        is invoked.

        """
        if self._main_sleep_task:
            try:
                self._main_sleep_task.cancel()
                self._main_sleep_task = None
            except RuntimeError:
                self._check_processes_pending = True
        else:
            self._check_processes_pending = True

    async def _main_loop(self):
        """Main loop for the scheduler"""
        # TODO: log exception here or add an exception handler in asyncio

        while True:
            next_start_time = await self._check_schedules()

            if self._paused:
                break

            self._check_purge_tasks()

            # Determine how long to sleep
            if self._check_processes_pending:
                self._check_processes_pending = False
                sleep_seconds = 0
            elif next_start_time:
                sleep_seconds = next_start_time - time.time()
            else:
                sleep_seconds = self._MAX_SLEEP

            if sleep_seconds > 0:
                self._logger.info("Sleeping for %s seconds", sleep_seconds)
                self._main_sleep_task = asyncio.ensure_future(asyncio.sleep(sleep_seconds))

                try:
                    await self._main_sleep_task
                    self._main_sleep_task = None
                except asyncio.CancelledError:
                    self._logger.debug("Main loop awakened")
            else:
                # Relinquish control for each loop iteration to avoid starving
                # other coroutines
                await asyncio.sleep(0)

    @staticmethod
    async def populate_test_data():
        """Delete all schedule-related tables and insert processes for testing"""
        async with aiopg.sa.create_engine(_CONNECTION_STRING) as engine:
            async with engine.acquire() as conn:
                await conn.execute('delete from foglamp.tasks')
                await conn.execute('delete from foglamp.schedules')
                await conn.execute('delete from foglamp.scheduled_processes')
                await conn.execute(
                    '''insert into foglamp.scheduled_processes(name, script)
                    values('sleep1', '["sleep", "1"]')''')
                await conn.execute(
                    '''insert into foglamp.scheduled_processes(name, script)
                    values('sleep10', '["sleep", "10"]')''')
                await conn.execute(
                    '''insert into foglamp.scheduled_processes(name, script)
                    values('sleep30', '["sleep", "30"]')''')
                await conn.execute(
                    '''insert into foglamp.scheduled_processes(name, script)
                    values('sleep5', '["sleep", "5"]')''')

    async def save_schedule(self, schedule: Schedule):
        """Creates or update a schedule

        Args:
            schedule:
                The id can be None, in which case a new id will be generated

        Raises:
            NotReadyError: The scheduler is not ready for requests
        """
        if self._paused or not self._ready:
            raise NotReadyError()

        # TODO should these checks be moved to the storage layer?
        if schedule.name is None or len(schedule.name) == 0:
            raise ValueError("name can not be empty")

        if schedule.repeat is not None and not isinstance(schedule.repeat, datetime.timedelta):
            raise ValueError('repeat must be of type datetime.time')

        if schedule.exclusive is None:
            raise ValueError('exclusive can not be None')

        if isinstance(schedule, TimedSchedule):
            schedule_time = schedule.time

            if schedule_time is not None and not isinstance(schedule_time, datetime.time):
                raise ValueError('time must be of type datetime.time')

            day = schedule.day

            # TODO Remove this check when the database has constraint
            if day is not None and (day < 1 or day > 7):
                raise ValueError("day must be between 1 and 7")
        else:
            day = None
            schedule_time = None

        prev_schedule_row = None

        if schedule.schedule_id is None:
            is_new_schedule = True
            schedule.schedule_id = uuid.uuid4()
        else:
            try:
                prev_schedule_row = self._schedules[schedule.schedule_id]
                is_new_schedule = False
            except KeyError:
                is_new_schedule = True

        if not is_new_schedule:
            update = self._schedules_tbl.update()
            update = update.where(self._schedules_tbl.c.id == str(schedule.schedule_id))
            update = update.values(schedule_name=schedule.name,
                                   schedule_interval=schedule.repeat,
                                   schedule_day=day,
                                   schedule_time=schedule_time,
                                   exclusive=schedule.exclusive,
                                   process_name=schedule.process_name)

            self._logger.debug('Database command: %s', update)

            try:
                async with aiopg.sa.create_engine(_CONNECTION_STRING) as engine:
                    async with engine.acquire() as conn:
                        result = await conn.execute(update)

                        if result.rowcount == 0:
                            is_new_schedule = True
            except Exception:
                self._logger.debug('Update failed: %s', update)
                raise

        if is_new_schedule:
            insert = self._schedules_tbl.insert()
            insert = insert.values(id=str(schedule.schedule_id),
                                   schedule_type=int(schedule.schedule_type),
                                   schedule_name=schedule.name,
                                   schedule_interval=schedule.repeat,
                                   schedule_day=day,
                                   schedule_time=schedule_time,
                                   exclusive=schedule.exclusive,
                                   process_name=schedule.process_name)

            self._logger.debug('Database command: %s', insert)

            try:
                async with aiopg.sa.create_engine(_CONNECTION_STRING) as engine:
                    async with engine.acquire() as conn:
                        await conn.execute(insert)
            except Exception:
                self._logger.exception('Insert failed: %s', insert)
                raise

        repeat_seconds = None
        if schedule.repeat is not None:
            repeat_seconds = schedule.repeat.total_seconds()

        schedule_row = self._ScheduleRow(
                                id=schedule.schedule_id,
                                name=schedule.name,
                                type=schedule.schedule_type,
                                time=schedule_time,
                                day=day,
                                repeat=schedule.repeat,
                                repeat_seconds=repeat_seconds,
                                exclusive=schedule.exclusive,
                                process_name=schedule.process_name)

        self._schedules[schedule.schedule_id] = schedule_row

        # Did the schedule change in a way that will affect task scheduling?
        if schedule.schedule_type in [Schedule.Type.INTERVAL, Schedule.Type.TIMED] and (
                is_new_schedule or
                prev_schedule_row.time != schedule_row.time or
                prev_schedule_row.day != schedule_row.day or
                prev_schedule_row.repeat_seconds != schedule_row.repeat_seconds or
                prev_schedule_row.exclusive != schedule_row.exclusive):

            now = self.current_time if self.current_time else time.time()
            self._schedule_first_task(schedule_row, now)
            self._resume_check_schedules()

    async def delete_schedule(self, schedule_id: uuid.UUID):
        """Deletes a schedule

        Args:
            schedule_id

        Raises:
            ScheduleNotFoundError

            NotReadyError
        """
        if not self._ready:
            raise NotReadyError()

        # TODO: Inspect race conditions with _set_first
        try:
            del self._schedules[schedule_id]
        except KeyError:
            raise ScheduleNotFoundError(schedule_id)

        delete = self._schedules_tbl.delete()
        delete = delete.where(self._schedules_tbl.c.id == str(schedule_id))

        self._logger.debug('Database command: %s', delete)

        try:
            async with aiopg.sa.create_engine(_CONNECTION_STRING) as engine:
                async with engine.acquire() as conn:
                    await conn.execute(self._schedules_tbl.delete().where(
                        self._schedules_tbl.c.id == str(schedule_id)))
        except Exception:
            self._logger.exception('Delete failed: %s', delete)
            raise

    @classmethod
    def _schedule_row_to_schedule(cls,
                                  schedule_id: uuid.UUID,
                                  schedule_row: _ScheduleRow) -> Schedule:
        schedule_type = schedule_row.type

        if schedule_type == Schedule.Type.STARTUP:
            schedule = StartUpSchedule()
        elif schedule_type == Schedule.Type.TIMED:
            schedule = TimedSchedule()
        elif schedule_type == Schedule.Type.INTERVAL:
            schedule = IntervalSchedule()
        elif schedule_type == Schedule.Type.MANUAL:
            schedule = ManualSchedule()
        else:
            raise ValueError("Unknown schedule type {}", schedule_type)

        schedule.schedule_id = schedule_id
        schedule.exclusive = schedule_row.exclusive
        schedule.name = schedule_row.name
        schedule.process_name = schedule_row.process_name
        schedule.repeat = schedule_row.repeat

        if schedule_type == Schedule.Type.TIMED:
            schedule.day = schedule_row.day
            schedule.time = schedule_row.time
        else:
            schedule.day = None
            schedule.time = None

        return schedule

    async def get_scheduled_processes(self) -> List[ScheduledProcess]:
        """Retrieves all rows from the scheduled_processes table
        """
        if not self._ready:
            raise NotReadyError()

        processes = []

        for (name, script) in self._process_scripts.items():
            process = ScheduledProcess()
            process.name = name
            process.script = script
            processes.append(process)

        return processes

    async def get_schedules(self) -> List[Schedule]:
        """Retrieves all schedules
        """
        if not self._ready:
            raise NotReadyError()

        schedules = []

        for (schedule_id, schedule_row) in self._schedules.items():
            schedules.append(self._schedule_row_to_schedule(schedule_id, schedule_row))

        return schedules

    async def get_schedule(self, schedule_id: uuid.UUID) -> Schedule:
        """Retrieves a schedule from its id

        Raises:
            ScheduleNotFoundException
        """
        if not self._ready:
            raise NotReadyError()

        try:
            schedule_row = self._schedules[schedule_id]
        except KeyError:
            raise ScheduleNotFoundError(schedule_id)

        return self._schedule_row_to_schedule(schedule_id, schedule_row)

    async def get_running_tasks(self) -> List[Task]:
        """Retrieves a list of all tasks that are currently running

        Returns:
            An empty list if no tasks are running

            A list of Task objects
        """
        if not self._ready:
            raise NotReadyError()

        tasks = []

        for (task_id, task_process) in self._task_processes.items():
            task = Task()
            task.task_id = task_id
            task.process_name = task_process.schedule.process_name
            task.state = Task.State.RUNNING
            if task_process.cancel_requested is not None:
                task.cancel_requested = (
                    datetime.datetime.fromtimestamp(task_process.cancel_requested))
            task.start_time = datetime.datetime.fromtimestamp(task_process.start_time)
            tasks.append(task)

        return tasks
    async def get_task(self, task_id: uuid.UUID)->Task:
        """Retrieves a task given its id"""
        query = sqlalchemy.select([self._tasks_tbl.c.id,
                                   self._tasks_tbl.c.process_name,
                                   self._tasks_tbl.c.state,
                                   self._tasks_tbl.c.start_time,
                                   self._tasks_tbl.c.end_time,
                                   self._tasks_tbl.c.exit_code,
                                   self._tasks_tbl.c.reason])
        query.select_from(self._tasks_tbl)
        query = query.where(self._tasks_tbl.c.id == str(task_id))

        self._logger.debug('Database command: %s', query)

        try:
            async with aiopg.sa.create_engine(_CONNECTION_STRING) as engine:
                async with engine.acquire() as conn:
                    async for row in conn.execute(query):
                        task = Task()
                        task.task_id = uuid.UUID(row.id)
                        task.state = Task.State(row.state)
                        task.start_time = row.start_time
                        task.process_name = row.process_name
                        task.end_time = row.end_time
                        task.exit_code = row.exit_code
                        task.reason = row.reason

                        return task
        except Exception:
            self._logger.exception('Select failed: %s', query)
            raise

        raise TaskNotFoundError(task_id)

    async def get_tasks(self, limit: int = 100, offset: int = 0,
                        where: WhereExpr = None,
                        sort: Union[Attribute, Iterable[Attribute]] = None)->List[Task]:
        """Retrieves tasks
        The result set is ordered by start_time descending
        Args:
            offset:
                Ignore this number of rows at the beginning of the result set.
                Results are unpredictable unless order_by is used.
<<<<<<< HEAD
            limit: Return at most this number of rows
            where: A query
            sort:
                A list of Task attributes to sort by. Defaults to
                Task.attr.start_time.desc
=======

            limit: Return at most this number of rows

            where: A query

            sort:
                A list of Task attributes to sort by. Defaults to
                Task.attr.start_time.desc

>>>>>>> f70feae4
        """
        query = sqlalchemy.select([self._tasks_tbl.c.id,
                                   self._tasks_tbl.c.process_name,
                                   self._tasks_tbl.c.state,
                                   self._tasks_tbl.c.start_time,
                                   self._tasks_tbl.c.end_time,
                                   self._tasks_tbl.c.exit_code,
                                   self._tasks_tbl.c.reason])

        query.select_from(self._tasks_tbl)

        if where:
            query = query.where(where.query)

        if sort:
            if isinstance(sort, collections.Iterable):
                for order in sort:
                    query = query.order_by(order.column)
            else:
                query = query.order_by(sort.column)
        else:
            query = query.order_by(self._tasks_tbl.c.start_time.desc())

        if offset:
            query = query.offset(offset)

        if limit:
            query = query.limit(limit)

        tasks = []

        self._logger.debug('Database command: %s', query)

        try:
            async with aiopg.sa.create_engine(_CONNECTION_STRING) as engine:
                async with engine.acquire() as conn:
                    async for row in conn.execute(query):
                        task = Task()
                        task.task_id = uuid.UUID(row.id)
                        task.state = Task.State(row.state)
                        task.start_time = row.start_time
                        task.process_name = row.process_name
                        task.end_time = row.end_time
                        task.exit_code = row.exit_code
                        task.reason = row.reason

                        tasks.append(task)
        except Exception:
            self._logger.exception('Select failed: %s', query)
            raise
            
        return tasks

    async def cancel_task(self, task_id: uuid.UUID)->None:
        """Cancels a running task

        Args:

        Raises:
            NotReadyError

            TaskNotRunningError
        """
        if self._paused or not self._ready:
            raise NotReadyError()

        try:
            task_process = self._task_processes[task_id]  # _TaskProcess
        except KeyError:
            raise TaskNotRunningError(task_id)

        if task_process.cancel_requested:
            # TODO: Allow after some period of time has elapsed
            raise DuplicateRequestError()

        # TODO: FOGL-356 track the last time TERM was sent to each task
        task_process.cancel_requested = time.time()

        schedule = task_process.schedule

        self._logger.info(
            "Stopping process: Schedule '%s' process '%s' task %s pid %s\n%s",
            schedule.name,
            schedule.process_name,
            task_id,
            task_process.process.pid,
            self._process_scripts[schedule.process_name])

        try:
            task_process.process.terminate()
        except ProcessLookupError:
            pass  # Process has terminated

    def _check_purge_tasks(self):
        """Schedules :meth:`_purge_tasks` to run if sufficient time has elapsed
        since it last ran
        """

        if self._purge_tasks_task is None and (self._last_task_purge_time is None or (
                time.time() - self._last_task_purge_time) >= self._PURGE_TASKS_FREQUENCY_SECONDS):
            self._purge_tasks_task = asyncio.ensure_future(self.purge_tasks())

    async def purge_tasks(self):
        """Deletes rows from the tasks table"""
        if self._paused:
            return

        if not self._ready:
            raise NotReadyError()

        query = sqlalchemy.select([self._tasks_tbl.c.id])
        query.select_from(self._tasks_tbl)
        query = query.where((self._tasks_tbl.c.state != int(Task.State.RUNNING)) & (
                                self._tasks_tbl.c.start_time < datetime.datetime.now() -
                                self._max_completed_task_age))
        query = query.limit(self._DELETE_TASKS_LIMIT)

        delete = self._tasks_tbl.delete()
        delete = delete.where(self._tasks_tbl.c.id == query.as_scalar())

        self._logger.debug('Database command: %s', delete)

        try:
            async with aiopg.sa.create_engine(_CONNECTION_STRING) as engine:
                async with engine.acquire() as conn:
                    while not self._paused:
                        result = await conn.execute(delete)
                        if result.rowcount < self._DELETE_TASKS_LIMIT:
                            break
        except Exception:
            self._logger.exception('Delete failed: %s', delete)
            raise
        finally:
            self._purge_tasks_task = None

        self._last_task_purge_time = time.time()

    async def _read_config(self):
        """Reads configuration"""
        default_config = {
            "max_running_tasks": {
                "description": "The maximum number of tasks that can be running at any given time",
                "type": "integer",
                "default": str(self._DEFAULT_MAX_RUNNING_TASKS)
            },
            "max_completed_task_age_days": {
                "description": "The maximum age, in days (based on the start time), for a rows "
                               "in the tasks table that do not have a status of 'running'",
                "type": "integer",
                "default": str(self._DEFAULT_MAX_COMPLETED_TASK_AGE_DAYS)
            },
        }

        await configuration_manager.create_category('SCHEDULER', default_config,
                                                    'Scheduler configuration')

        config = await configuration_manager.get_category_all_items('SCHEDULER')

        self._max_running_tasks = int(config['max_running_tasks']['value'])
        self._max_completed_task_age = datetime.timedelta(
            seconds=int(config['max_completed_task_age_days']['value']) * self._DAY_SECONDS)

    async def start(self):
        """Starts the scheduler

        When this method returns, an asyncio task is
        scheduled that starts tasks and monitors their subprocesses. This class
        does not use threads (tasks run as subprocesses).

        Raises:
            NotReadyError: Scheduler was stopped
        """
        if self._paused or self._schedule_executions is None:
            raise NotReadyError("The scheduler was stopped and can not be restarted")

        if self._ready:
            return

        if self._start_time:
            raise NotReadyError("The scheduler is starting")

        self._logger.info("Starting")

        self._start_time = self.current_time if self.current_time else time.time()

        # Hard-code storage server:
        # wait self._start_startup_task(self._schedules['storage'])
        # Then wait for it to start.

        await self._read_config()
        await self._mark_tasks_interrupted()
        await self._read_storage()

        self._ready = True

        self._main_loop_task = asyncio.ensure_future(self._main_loop())<|MERGE_RESOLUTION|>--- conflicted
+++ resolved
@@ -337,15 +337,9 @@
     """
 
     # TODO: Document the fields
-<<<<<<< HEAD
-    _ScheduleRow = collections.namedtuple(
-        'ScheduleRow', ['id', 'name', 'type', 'time', 'day', 'repeat', 'repeat_seconds',
-                        'exclusive', 'process_name'])
-=======
     _ScheduleRow = collections.namedtuple('ScheduleRow', ['id', 'name', 'type', 'time', 'day',
                                                           'repeat', 'repeat_seconds', 'exclusive',
                                                           'process_name'])
->>>>>>> f70feae4
     """Represents a row in the schedules table"""
 
     class _TaskProcess(object):
@@ -371,7 +365,7 @@
         __slots__ = ['next_start_time', 'task_processes', 'start_now']
 
         def __init__(self):
-            self.next_start_time = None  # type: int
+            self.next_start_time = None
             """When to next start a task for the schedule"""
             self.task_processes = dict()
             """dict of task id to _TaskProcess"""
@@ -405,11 +399,7 @@
     _scheduled_processes_tbl = None  # type: sqlalchemy.Table
     _schedules_tbl = None  # type: sqlalchemy.Table
     _tasks_tbl = None  # type: sqlalchemy.Table
-<<<<<<< HEAD
     _logger = None  # type: logging.Logger
-=======
-    _logger = None
->>>>>>> f70feae4
 
     def __init__(self):
         """Constructor"""
@@ -418,20 +408,16 @@
 
         # Initialize class attributes
         if not cls._logger:
-            cls._logger = logger.setup(__name__)
             # cls._logger = logger.setup(__name__, destination=logger.CONSOLE, level=logging.DEBUG)
             # cls._logger = logger.setup(__name__, level=logging.DEBUG)
+            cls._logger = logger.setup(__name__)
 
         if cls._schedules_tbl is None:
             metadata = sqlalchemy.MetaData()
 
             cls._schedules_tbl = sqlalchemy.Table(
-<<<<<<< HEAD
                 'schedules',
                 metadata,
-=======
-                'schedules', metadata,
->>>>>>> f70feae4
                 sqlalchemy.Column('id', pg_types.UUID),
                 sqlalchemy.Column('schedule_name', sqlalchemy.types.VARCHAR(20)),
                 sqlalchemy.Column('process_name', sqlalchemy.types.VARCHAR(20)),
@@ -442,12 +428,8 @@
                 sqlalchemy.Column('exclusive', sqlalchemy.types.BOOLEAN))
 
             cls._tasks_tbl = sqlalchemy.Table(
-<<<<<<< HEAD
                 'tasks',
                 metadata,
-=======
-                'tasks', metadata,
->>>>>>> f70feae4
                 sqlalchemy.Column('id', pg_types.UUID),
                 sqlalchemy.Column('process_name', sqlalchemy.types.VARCHAR(20)),
                 sqlalchemy.Column('state', sqlalchemy.types.INT),
@@ -460,12 +442,8 @@
             Task.init(cls._tasks_tbl)
 
             cls._scheduled_processes_tbl = sqlalchemy.Table(
-<<<<<<< HEAD
                 'scheduled_processes',
                 metadata,
-=======
-                'scheduled_processes', metadata,
->>>>>>> f70feae4
                 sqlalchemy.Column('name', pg_types.VARCHAR(20)),
                 sqlalchemy.Column('script', pg_types.JSONB))
 
@@ -645,7 +623,6 @@
                                    process_name=schedule.process_name,
                                    state=int(Task.State.RUNNING),
                                    start_time=datetime.datetime.now())
-<<<<<<< HEAD
 
             self._logger.debug('Database command: %s', insert)
 
@@ -657,19 +634,6 @@
                 self._logger.exception('Insert failed: %s', insert)
                 raise
 
-=======
-
-            self._logger.debug('Database command: %s', insert)
-
-            try:
-                async with aiopg.sa.create_engine(_CONNECTION_STRING) as engine:
-                    async with engine.acquire() as conn:
-                        await conn.execute(insert)
-            except Exception:
-                self._logger.exception('Insert failed: %s', insert)
-                raise
-
->>>>>>> f70feae4
         asyncio.ensure_future(self._wait_for_task_completion(task_process))
 
     async def _wait_for_task_completion(self, task_process: _TaskProcess)->None:
@@ -995,10 +959,7 @@
     async def _get_process_scripts(self):
         query = sqlalchemy.select([self._scheduled_processes_tbl.c.name,
                                   self._scheduled_processes_tbl.c.script])
-<<<<<<< HEAD
-
-=======
->>>>>>> f70feae4
+
         query.select_from(self._scheduled_processes_tbl)
 
         self._logger.debug('Database command: %s', query)
@@ -1039,10 +1000,7 @@
                                    self._schedules_tbl.c.schedule_interval,
                                    self._schedules_tbl.c.exclusive,
                                    self._schedules_tbl.c.process_name])
-<<<<<<< HEAD
-
-=======
->>>>>>> f70feae4
+
         query.select_from(self._schedules_tbl)
 
         self._logger.debug('Database command: %s', query)
@@ -1454,23 +1412,11 @@
             offset:
                 Ignore this number of rows at the beginning of the result set.
                 Results are unpredictable unless order_by is used.
-<<<<<<< HEAD
             limit: Return at most this number of rows
             where: A query
             sort:
                 A list of Task attributes to sort by. Defaults to
                 Task.attr.start_time.desc
-=======
-
-            limit: Return at most this number of rows
-
-            where: A query
-
-            sort:
-                A list of Task attributes to sort by. Defaults to
-                Task.attr.start_time.desc
-
->>>>>>> f70feae4
         """
         query = sqlalchemy.select([self._tasks_tbl.c.id,
                                    self._tasks_tbl.c.process_name,
