# -*- coding: utf-8 -*-

# FOGLAMP_BEGIN
# See: http://foglamp.readthedocs.io/
# FOGLAMP_END

"""FogLAMP Scheduler"""

import time
import asyncio
from asyncio.subprocess import Process
import sqlalchemy as sa
from sqlalchemy.dialects import postgresql as sa_pg

__author__ = "Terris Linenbach"
__copyright__ = "Copyright (c) 2017 OSIsoft, LLC"
__license__ = "Apache 2.0"
__version__ = "${VERSION}"

class Scheduler(object):
    """FogLAMP scheduler"""

    class __ScheduleTypes:
        TIMED = 0
        INTERVAL = 0

<<<<<<< HEAD
    __scheduled_processes_tbl = None # type: sa.Table
    __schedules_tbl = None # type: sa.Table
=======
def shutdown():
    """Stops the scheduler
    
    Terminates long-running processes like the device server.
    
    Waits for tasks to finish. There is no way to stop tasks that are already running.
    """
    for process in _processes:
        try:
            process.terminate()
        except ProcessLookupError:
            # This occurs when the process has terminated already
            pass
>>>>>>> 0b6df185

    def __init__(self):
        """Constructor"""

        # Class variables (begin)
        if __schedules_tbl is None:
            __schedules_tbl =
                sa.Table( 'schedules',
                          sa.Column('process_name', sa.types.VARCHAR(20)),
                          sa.Column('schedule_type', sa.types.INT),
                          sa.Column('schedule_interval'),
                          sa.Column('exclusive')

                          sa.Table(
                              'schedules',
                              sa.MetaData(),
                              sa.Column('asset_cod', sa.types.VARCHAR(50)),
                              sa.Column('read_key', sa.types.VARCHAR(50)),
                              sa.Column('user_ts', sa.types.TIMESTAMP),
                              sa.Column('reading', JSONB))


            CREATE TABLE foglamp.schedules (
                id                uuid                  UNIQUE,   -- Unique uuid, PK
            process_name      character varying(20) NOT NULL, -- FK process name
            schedule_name     character varying(20) NOT NULL, -- schedule name
            schedule_type     smallint              NOT NULL, -- At the moment there are three types
            schedule_interval time,                           -- Schedule interval
            schedule_time     time,                           -- Schedule time
            exclusive         boolean,
                              CONSTRAINT schedules_pkey PRIMARY KEY (id)
            USING INDEX TABLESPACE foglamp,
                                   CONSTRAINT schedules_fk1 FOREIGN KEY (process_name)


            -- List of tasks
            CREATE TABLE foglamp.tasks (
                id           uuid                        UNIQUE,                 -- Unique uuid, PK
            process_name character varying(20)       NOT NULL,               -- Name of the task
            state        smallint                    NOT NULL,               -- State of the task: 1-Running, 2-Complete, 3-Cancelled
            start_time   timestamp(6) with time zone NOT NULL DEFAULT now(), -- The date and time the task started
            end_time     timestamp(6) with time zone,                        -- The date and time the task ended
            reason       character varying(20),                              -- The reason why the task ended
            CONSTRAINT tasks_pkey PRIMARY KEY (id)
            USING INDEX TABLESPACE foglamp,
            CONSTRAINT tasks_fk1 FOREIGN KEY (process_name)
            REFERENCES foglamp.scheduled_processes (name) MATCH SIMPLE
            ON UPDATE NO ACTION
            ON DELETE NO ACTION )
            WITH ( OIDS = FALSE ) TABLESPACE foglamp;

            __scheduled_processes_tbl =
                sa.Table( 'scheduled_processes',
                            'script', sa_pg.JSONB )

    # Class variables (end)
        # Instance variables (begin)
        self.__last_check_time = None
        self.__start_time = time.now()
        self.__processes = []  # type: List[Process]
        r"""Long running processes

        A list of
        `Process <https://docs.python.org/3/library/asyncio-subprocess.html#asyncio.asyncio.subprocess.Process>`_
        objects
        """
        # Instance variables (end)


    def shutdown():
        """Stops the scheduler

        Terminates long-running processes like the device server.

        Waits for tasks to finish. There is no way to stop tasks that are already running.
        """
        for process in _processes:
            process.terminate()

    def
        """Processes interval schedules and starts processes"""

    async def _start_device_server():
        """Starts the device server (foglamp.device) as a subprocess"""
        process = await asyncio.create_subprocess_exec(
            'python3', '-m', 'foglamp.device')

        global _processes
        _processes.append(process)


    async def _main():
        await _start_device_server()
        # More is coming


    def start():
        """Start the scheduler"""

        asyncio.ensure_future(_main())
<|MERGE_RESOLUTION|>--- conflicted
+++ resolved
@@ -24,24 +24,8 @@
         TIMED = 0
         INTERVAL = 0
 
-<<<<<<< HEAD
     __scheduled_processes_tbl = None # type: sa.Table
     __schedules_tbl = None # type: sa.Table
-=======
-def shutdown():
-    """Stops the scheduler
-    
-    Terminates long-running processes like the device server.
-    
-    Waits for tasks to finish. There is no way to stop tasks that are already running.
-    """
-    for process in _processes:
-        try:
-            process.terminate()
-        except ProcessLookupError:
-            # This occurs when the process has terminated already
-            pass
->>>>>>> 0b6df185
 
     def __init__(self):
         """Constructor"""
@@ -119,7 +103,11 @@
         Waits for tasks to finish. There is no way to stop tasks that are already running.
         """
         for process in _processes:
-            process.terminate()
+            try:
+                process.terminate()
+            except ProcessLookupError:
+                # This occurs when the process has terminated already
+                pass
 
     def
         """Processes interval schedules and starts processes"""
