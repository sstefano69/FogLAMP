# -*- coding: utf-8 -*-

# FOGLAMP_BEGIN
# See: http://foglamp.readthedocs.io/
# FOGLAMP_END

"""Core server module"""
import os
import signal
import asyncio
import setproctitle
import sys
<<<<<<< HEAD

import time
=======
import time
import requests
>>>>>>> c88f53fc
from aiohttp import web
from multiprocessing import Process
from foglamp import logger
from foglamp.core import routes
from foglamp.core import routes_core
from foglamp.core import middleware
from foglamp.core.scheduler import Scheduler

__author__ = "Praveen Garg, Terris Linenbach, Amarendra K Sinha"
__copyright__ = "Copyright (c) 2017 OSIsoft, LLC"
__license__ = "Apache 2.0"
__version__ = "${VERSION}"

_LOGGER = logger.setup(__name__)  # logging.Logger
_MANAGEMENT_PID_PATH = os.path.expanduser('~/var/run/management.pid')
_WORKING_DIR = os.path.expanduser('~/var/log')

_WAIT_STOP_SECONDS = 5
"""How many seconds to wait for the core server process to stop"""
_MAX_STOP_RETRY = 5
"""How many times to send TERM signal to core server process when stopping"""

_MANAGEMENT_PID_PATH = os.getenv('MANAGEMENT_PID_PATH', os.path.expanduser('~/var/run/management.pid'))
_STORAGE_PID_PATH =  os.getenv('STORAGE_PID_PATH', os.path.expanduser('~/var/run/storage.pid'))

_WAIT_STOP_SECONDS = 5
"""How many seconds to wait for the core server process to stop"""
_MAX_STOP_RETRY = 5
"""How many times to send TERM signal to core server process when stopping"""


class Server:
    """FOGLamp core server. Starts the FogLAMP scheduler and the FogLAMP REST server."""

    """Class attributes"""
    scheduler = None
    """ foglamp.core.Scheduler """

    logging_configured = False
    """Set to true when it's safe to use logging"""

    @classmethod
    def _configure_logging(cls):
        """Alters the root logger to send messages to syslog
           with a filter of WARNING
        """
        if cls.logging_configured:
            return

        logger.setup()
        cls.logging_configured = True

    @staticmethod
    def _safe_make_dirs(path):
        """Creates any missing parent directories

        :param path: The path of the directory to create
        """

        try:
            os.makedirs(path, 0o750)
        except OSError as exception:
            if not os.path.exists(path):
                raise exception

    """ Management API """
    @staticmethod
    def _make_core():
        """Creates the REST server

        :rtype: web.Application
        """
        core = web.Application(middlewares=[middleware.error_middleware])
        routes_core.setup(core)
        return core

    @classmethod
    def _run_management_api(cls):
        web.run_app(cls._make_core(), host='0.0.0.0', port=8081)

    @staticmethod
    def get_management_pid():
        """Returns FogLAMP's process id or None if FogLAMP is not running"""

        try:
            with open(_MANAGEMENT_PID_PATH, 'r') as pid_file:
                pid = int(pid_file.read().strip())
        except (IOError, ValueError):
            return None

        # Delete the pid file if the process isn't alive
        # there is an unavoidable race condition here if another
        # process is stopping or starting the daemon
        try:
            os.kill(pid, 0)
        except OSError:
            os.remove(_MANAGEMENT_PID_PATH)
            pid = None

        return pid

    @classmethod
    def stop_management(cls, pid=None):
        """Stops Storage if it is running

        Args:
            pid: Optional process id to stop. If not specified, the pidfile is read.

        Raises TimeoutError:
            Unable to stop Storage. Wait and try again.
        """
        if not pid:
            pid = cls.get_management_pid()

        if not pid:
            print("Management API is not running")
            return

        stopped = False

        try:
            for _ in range(_MAX_STOP_RETRY):
                os.kill(pid, signal.SIGTERM)

                for _ in range(_WAIT_STOP_SECONDS):  # Ignore the warning
                    os.kill(pid, 0)
                    time.sleep(1)
                    os.remove(_MANAGEMENT_PID_PATH)
        except OSError:
            stopped = True

        if not stopped:
            raise TimeoutError("Unable to stop Management API")

        print("Management API stopped")


    """ Storage Services """
    @staticmethod
    def get_storage_pid():
        """Returns Storage's process id or None if Storage is not running"""

        try:
            with open(_STORAGE_PID_PATH, 'r') as pid_file:
                pid = int(pid_file.read().strip())
        except (IOError, ValueError):
            return None

        # Delete the pid file if the process isn't alive
        # there is an unavoidable race condition here if another
        # process is stopping or starting the daemon
        try:
            os.kill(pid, 0)
        except OSError:
            os.remove(_STORAGE_PID_PATH)
            pid = None

        return pid

    @classmethod
    def start_storage(cls):
        """Starts Storage"""

        cls._safe_make_dirs(os.path.dirname(_STORAGE_PID_PATH))

        pid = cls.get_storage_pid()

        if pid:
            print("Storage is already running in PID {}".format(pid))
        else:
            from subprocess import Popen, run
            # TODO: Change below to use real Storage Service
            p = Popen('foglamp/core/temp_test_storage.py')
            # p.poll()

            # Create storage pid in ~/var/run/storage.pid
            with open(_STORAGE_PID_PATH, 'w') as pid_file:
                pid_file.write(str(p.pid))

    @classmethod
    def stop_storage(cls, pid=None):
        """Stops Storage if it is running

        Args:
            pid: Optional process id to stop. If not specified, the pidfile is read.

        Raises TimeoutError:
            Unable to stop Storage. Wait and try again.
        """

        if not pid:
            pid = cls.get_storage_pid()

        if not pid:
            print("Storage is not running")
            return

        stopped = False

        try:
            for _ in range(_MAX_STOP_RETRY):
                os.kill(pid, signal.SIGTERM)

                for _ in range(_WAIT_STOP_SECONDS):  # Ignore the warning
                    os.kill(pid, 0)
                    time.sleep(1)
        except OSError:
            stopped = True

        if not stopped:
            raise TimeoutError("Unable to stop Storage")

        os.remove(_STORAGE_PID_PATH)

        print("Storage stopped")

    @classmethod
    def status_storage(cls):
        """Outputs the status of the Storage process"""
        pid = cls.get_storage_pid()

        if pid:
            print("Storage is running in PID {}".format(pid))
        else:
            print("Storage is not running")
            sys.exit(2)


    """ Foglamp Server """
    @staticmethod
    def _make_app():
        """Creates the REST server

        :rtype: web.Application
        """
        app = web.Application(middlewares=[middleware.error_middleware])
        routes.setup(app)
        return app

    @classmethod
    async def _start_scheduler(cls):
        """Starts the scheduler"""
        cls.scheduler = Scheduler()
        await cls.scheduler.start()

    @classmethod
    def _start(cls):
        """Starts the server"""
        loop = asyncio.get_event_loop()

        # Register signal handlers
        # Registering SIGTERM creates an error at shutdown. See
        # https://github.com/python/asyncio/issues/396
        for signal_name in (signal.SIGINT, signal.SIGTERM):
            loop.add_signal_handler(
                signal_name,
                lambda: asyncio.ensure_future(cls._stop(loop)))

        # The scheduler must start first because the REST API interacts with it
        loop.run_until_complete(asyncio.ensure_future(cls._start_scheduler()))

        # https://aiohttp.readthedocs.io/en/stable/_modules/aiohttp/web.html#run_app
        web.run_app(cls._make_app(), host='0.0.0.0', port=8082, handle_signals=False)

    @staticmethod
    def _make_core():
        """Creates the REST server

        :rtype: web.Application
        """
        core = web.Application(middlewares=[middleware.error_middleware])
        routes_core.setup(core)
        return core

    @classmethod
    def _run_management_api(cls):
        web.run_app(cls._make_core(), host='0.0.0.0', port=8083)

    @classmethod
    def start(cls):
        try:
            try:
                setproctitle.setproctitle('management')
                m = Process(target=cls._run_management_api, name='management')
                m.start()

                # Create storage pid in ~/var/run/storage.pid
                with open(_MANAGEMENT_PID_PATH, 'w') as pid_file:
                    pid_file.write(str(m.pid))

                # Allow Management core api to start
                time.sleep(3)
            except OSError as e:
                raise("%s [%d]".format(e.strerror, e.errno))

            try:
                setproctitle.setproctitle('storage')
                from foglamp.core.storage_server.storage import Storage
                s = Process(target=Storage.start, name='storage')
                s.start()
            except OSError as e:
                raise("%s [%d]".format(e.strerror, e.errno))

            try:
                setproctitle.setproctitle('foglamp')
                cls._start()
            except OSError as e:
                raise("%s [%d]".format(e.strerror, e.errno))

        except Exception as e:
            sys.stderr.write(format(str(e)) + "\n");
            sys.exit(1)

    @staticmethod
    def get_management_pid():
        """Returns FogLAMP's process id or None if FogLAMP is not running"""

        try:
            with open(_MANAGEMENT_PID_PATH, 'r') as pid_file:
                pid = int(pid_file.read().strip())
        except (IOError, ValueError):
            return None

        # Delete the pid file if the process isn't alive
        # there is an unavoidable race condition here if another
        # process is stopping or starting the daemon
        try:
            os.kill(pid, 0)
        except OSError:
            os.remove(_MANAGEMENT_PID_PATH)
            pid = None

        return pid

    @classmethod
    def stop_management(cls, pid=None):
        """Stops Storage if it is running

        Args:
            pid: Optional process id to stop. If not specified, the pidfile is read.

        Raises TimeoutError:
            Unable to stop Storage. Wait and try again.
        """
        if not pid:
            pid = cls.get_management_pid()

        if not pid:
            print("Management API is not running")
            return

        stopped = False

        try:
            for _ in range(_MAX_STOP_RETRY):
                os.kill(pid, signal.SIGTERM)

                for _ in range(_WAIT_STOP_SECONDS):  # Ignore the warning
                    os.kill(pid, 0)
                    time.sleep(1)
                    os.remove(_MANAGEMENT_PID_PATH)
        except OSError:
            stopped = True

        if not stopped:
            raise TimeoutError("Unable to stop Management API")

        print("Management API stopped")

    @classmethod
    def start(cls):
        cls._configure_logging()

        try:
            # Start Management API
            print("Starting Management API")
            try:
                cls._safe_make_dirs(os.path.dirname(_MANAGEMENT_PID_PATH))
                setproctitle.setproctitle('management')
                # Process used instead of subprocess as it allows a python method to run in a separate process.
                m = Process(target=cls._run_management_api, name='management')
                m.start()

                # Create management pid in ~/var/run/storage.pid
                with open(_MANAGEMENT_PID_PATH, 'w') as pid_file:
                    pid_file.write(str(m.pid))

                # Allow Management core api to start
                # TODO: Is there a more controlled way of starting... waiting 3 seconds may not be enough.
                # Perhaps start and poll or ping?
                time.sleep(3)
            except OSError as e:
                raise Exception("[{}] {} {} {}".format(e.errno, e.strerror, e.filename, e.filename2))

            # Start Storage Service
            print("Starting Storage Services")
            try:
                setproctitle.setproctitle('storage')
                cls.start_storage()
            except OSError as e:
                raise Exception("[{}] {} {} {}".format(e.errno, e.strerror, e.filename, e.filename2))

            # Start Foglamp Server
            print("Starting FogLAMP")
            try:
                setproctitle.setproctitle('foglamp')
                cls._start()
            except OSError as e:
                raise Exception("[{}] {} {} {}".format(e.errno, e.strerror, e.filename, e.filename2))

        except Exception as e:
            sys.stderr.write(format(str(e)) + "\n");
            sys.exit(1)

    @classmethod
    async def _stop(cls, loop):
        """Attempts to stop the server

        If the scheduler stops successfully, the event loop is
        stopped.
        """
        if cls.scheduler:
            try:
                await cls.scheduler.stop()
                cls.scheduler = None
            except TimeoutError:
                _LOGGER.exception('Unable to stop the scheduler')
                return

        # Cancel asyncio tasks
        for task in asyncio.Task.all_tasks():
            task.cancel()

<<<<<<< HEAD
        loop.stop()

        cls.stop_management()

        from foglamp.core.storage_server.storage import Storage
        Storage.stop()
=======
        # Stop foglamp
        loop.stop()

        # Stop Storage Service
        cls.stop_storage()

        # Stop Management API
        cls.stop_management()
>>>>>>> c88f53fc
<|MERGE_RESOLUTION|>--- conflicted
+++ resolved
@@ -10,13 +10,8 @@
 import asyncio
 import setproctitle
 import sys
-<<<<<<< HEAD
-
-import time
-=======
 import time
 import requests
->>>>>>> c88f53fc
 from aiohttp import web
 from multiprocessing import Process
 from foglamp import logger
@@ -31,13 +26,6 @@
 __version__ = "${VERSION}"
 
 _LOGGER = logger.setup(__name__)  # logging.Logger
-_MANAGEMENT_PID_PATH = os.path.expanduser('~/var/run/management.pid')
-_WORKING_DIR = os.path.expanduser('~/var/log')
-
-_WAIT_STOP_SECONDS = 5
-"""How many seconds to wait for the core server process to stop"""
-_MAX_STOP_RETRY = 5
-"""How many times to send TERM signal to core server process when stopping"""
 
 _MANAGEMENT_PID_PATH = os.getenv('MANAGEMENT_PID_PATH', os.path.expanduser('~/var/run/management.pid'))
 _STORAGE_PID_PATH =  os.getenv('STORAGE_PID_PATH', os.path.expanduser('~/var/run/storage.pid'))
@@ -280,111 +268,6 @@
 
         # https://aiohttp.readthedocs.io/en/stable/_modules/aiohttp/web.html#run_app
         web.run_app(cls._make_app(), host='0.0.0.0', port=8082, handle_signals=False)
-
-    @staticmethod
-    def _make_core():
-        """Creates the REST server
-
-        :rtype: web.Application
-        """
-        core = web.Application(middlewares=[middleware.error_middleware])
-        routes_core.setup(core)
-        return core
-
-    @classmethod
-    def _run_management_api(cls):
-        web.run_app(cls._make_core(), host='0.0.0.0', port=8083)
-
-    @classmethod
-    def start(cls):
-        try:
-            try:
-                setproctitle.setproctitle('management')
-                m = Process(target=cls._run_management_api, name='management')
-                m.start()
-
-                # Create storage pid in ~/var/run/storage.pid
-                with open(_MANAGEMENT_PID_PATH, 'w') as pid_file:
-                    pid_file.write(str(m.pid))
-
-                # Allow Management core api to start
-                time.sleep(3)
-            except OSError as e:
-                raise("%s [%d]".format(e.strerror, e.errno))
-
-            try:
-                setproctitle.setproctitle('storage')
-                from foglamp.core.storage_server.storage import Storage
-                s = Process(target=Storage.start, name='storage')
-                s.start()
-            except OSError as e:
-                raise("%s [%d]".format(e.strerror, e.errno))
-
-            try:
-                setproctitle.setproctitle('foglamp')
-                cls._start()
-            except OSError as e:
-                raise("%s [%d]".format(e.strerror, e.errno))
-
-        except Exception as e:
-            sys.stderr.write(format(str(e)) + "\n");
-            sys.exit(1)
-
-    @staticmethod
-    def get_management_pid():
-        """Returns FogLAMP's process id or None if FogLAMP is not running"""
-
-        try:
-            with open(_MANAGEMENT_PID_PATH, 'r') as pid_file:
-                pid = int(pid_file.read().strip())
-        except (IOError, ValueError):
-            return None
-
-        # Delete the pid file if the process isn't alive
-        # there is an unavoidable race condition here if another
-        # process is stopping or starting the daemon
-        try:
-            os.kill(pid, 0)
-        except OSError:
-            os.remove(_MANAGEMENT_PID_PATH)
-            pid = None
-
-        return pid
-
-    @classmethod
-    def stop_management(cls, pid=None):
-        """Stops Storage if it is running
-
-        Args:
-            pid: Optional process id to stop. If not specified, the pidfile is read.
-
-        Raises TimeoutError:
-            Unable to stop Storage. Wait and try again.
-        """
-        if not pid:
-            pid = cls.get_management_pid()
-
-        if not pid:
-            print("Management API is not running")
-            return
-
-        stopped = False
-
-        try:
-            for _ in range(_MAX_STOP_RETRY):
-                os.kill(pid, signal.SIGTERM)
-
-                for _ in range(_WAIT_STOP_SECONDS):  # Ignore the warning
-                    os.kill(pid, 0)
-                    time.sleep(1)
-                    os.remove(_MANAGEMENT_PID_PATH)
-        except OSError:
-            stopped = True
-
-        if not stopped:
-            raise TimeoutError("Unable to stop Management API")
-
-        print("Management API stopped")
 
     @classmethod
     def start(cls):
@@ -450,14 +333,6 @@
         for task in asyncio.Task.all_tasks():
             task.cancel()
 
-<<<<<<< HEAD
-        loop.stop()
-
-        cls.stop_management()
-
-        from foglamp.core.storage_server.storage import Storage
-        Storage.stop()
-=======
         # Stop foglamp
         loop.stop()
 
@@ -465,5 +340,4 @@
         cls.stop_storage()
 
         # Stop Management API
-        cls.stop_management()
->>>>>>> c88f53fc
+        cls.stop_management()