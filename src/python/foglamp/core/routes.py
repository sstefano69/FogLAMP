--- conflicted
+++ resolved
@@ -24,7 +24,6 @@
     app.router.add_route('PUT', '/foglamp/category/{category_name}/{config_item}/{value}', api.set_configuration_item)
     app.router.add_route('DELETE', '/foglamp/category/{category_name}/{config_item}', api.set_configuration_item)
 
-<<<<<<< HEAD
     # Scheduler
     # Schedules - As per doc
     app.router.add_route('GET', '/foglamp/schedules', api.get_schedules)
@@ -40,9 +39,8 @@
     app.router.add_route('GET', '/foglamp/task/{task_id}', api.get_task)
     # TODO: Find out why not DELETE/PUT a task? Cancel flag can be handled in database update.
     app.router.add_route('POST', '/foglamp/task/{task_id}/cancel', api.cancel_task)
-=======
+
     browser.setup(app)
->>>>>>> 21497e98
 
     # enable cors support
     # Note: pip install aiohttp_cors
