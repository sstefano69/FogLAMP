--- conflicted
+++ resolved
@@ -10,19 +10,14 @@
 	@echo "clean-build - remove build artifacts"
 	@echo "clean-pyc - remove Python file artifacts"
 	@echo "clean-test - remove test artifacts"
-<<<<<<< HEAD
-	@echo "install-python-requirements - installing Python development dependencies using requirements.txt"
-	@echo "copy-env - copy example env file"
-=======
 	@echo "install-py-requirements - installing python dependencies using requirements.txt"
 	@echo "install-dev-requirements - installing python dev dependencies using requirements_dev.txt"
 	@echo "install-doc-requirements - installing sphinx doc dependencies using requirements_doc.txt"
 	@echo "install-test-requirements - installing test dependencies using requirements_test.txt"
-	@echo "copy-config - copy example configuration file"
+	@echo "create-env - create environment file if it doesn't exist (copy foglamp-env.example.yaml to foglamp-env.yaml)"
 	@echo "test - run all (src/python/tests and docs/check_sphinx) tests"
 	@echo "py-test - run src/python/tests"
 	@echo "doc-test - run docs/check_sphinx tests"
->>>>>>> 2c32f8c1
 	@echo "lint - run python and js lint checks"
 	@echo "lint-python - run python files lint check only"
 	@echo "lint-js - run ui/*.js files lint check only"
@@ -52,10 +47,6 @@
 	@echo "-- Installing Python dependencies."
 	pip install -r requirements.txt
 
-<<<<<<< HEAD
-copy-env:
-	@echo "-- Copying environment file."
-=======
 install-dev-requirements: check-root
 	@echo "-- Installing Python dev dependencies."
 	pip install -r requirements_dev.txt
@@ -68,9 +59,8 @@
 	@echo "-- Installing test dependencies."
 	pip install -r requirements_test.txt
 
-copy-config:
-	@echo "-- Copying configuration file."
->>>>>>> 2c32f8c1
+create-env:
+	@echo "-- Creating environment file."
 	[ -f foglamp/foglamp-env.yaml ] && echo "foglamp-env already exists." || cp foglamp/foglamp-env.example.yaml foglamp/foglamp-env.yaml
 
 test: py-test doc-test
@@ -108,16 +98,11 @@
 	clean-build \
 	clean-pyc \
 	clean-test \
-<<<<<<< HEAD
-	install-python-requirements \
-	copy-env \
-=======
 	install-py-requirements \
 	install-dev-requirements \
 	install-doc-requirements \
 	install-test-requirements \
-	copy-config \
->>>>>>> 2c32f8c1
+	create-env\
 	lint \
 	lint-python \
 	lint-js \
@@ -125,4 +110,4 @@
 	live-doc \
 	test \
 	py-test \
-	doc-test \+	doc-test
