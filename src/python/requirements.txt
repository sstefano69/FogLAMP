# coap
aiocoap==0.3
cbor2==4.0.0
LinkHeader==0.4.3

# deployment
packaging==16.8

# env
PyYAML==3.12

# healthCheck
<<<<<<< HEAD


# docs
docutils
Sphinx
sphinx-autobuild
=======
deepdiff==3.2.1
>>>>>>> 2c32f8c1

# postgreSQL
aiopg==0.13.0
SQLAlchemy==1.1.10
psycopg2==2.7.1

# rest
aiohttp==2.1.0
cchardet==2.1.0
gunicorn==19.7.1
httpie==0.9.9
PyJWT==1.5.0

# run
python-daemon==2.1.2<|MERGE_RESOLUTION|>--- conflicted
+++ resolved
@@ -9,18 +9,6 @@
 # env
 PyYAML==3.12
 
-# healthCheck
-<<<<<<< HEAD
-
-
-# docs
-docutils
-Sphinx
-sphinx-autobuild
-=======
-deepdiff==3.2.1
->>>>>>> 2c32f8c1
-
 # postgreSQL
 aiopg==0.13.0
 SQLAlchemy==1.1.10
@@ -29,7 +17,6 @@
 # rest
 aiohttp==2.1.0
 cchardet==2.1.0
-gunicorn==19.7.1
 httpie==0.9.9
 PyJWT==1.5.0
 
