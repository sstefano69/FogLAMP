--- conflicted
+++ resolved
@@ -1,22 +1,9 @@
 # ?
 appdirs
-<<<<<<< HEAD
-cbor2
-deepdiff
 docutils
-jsonpickle
-LinkHeader
-=======
-docutils
->>>>>>> a9141d92
 lockfile
 pyparsing
 six
-<<<<<<< HEAD
-Sphinx
-sphinx-autobuild
-SQLAlcyhemy
-=======
 
 # env
 PyYAML
@@ -43,4 +30,7 @@
 gunicorn
 httpie
 PyJWT
->>>>>>> a9141d92
+
+# docs
+Sphinx
+sphinx-autobuild