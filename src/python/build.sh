#!/usr/bin/env bash

############################################################
# Run with --help for description.
#
# FOGLAMP_BEGIN
# See: http://foglamp.readthedocs.io/
# FOGLAMP_END
############################################################

__author__="${FULL_NAME}"
__copyright__="Copyright (c) 2017 OSIsoft, LLC"
__license__="Apache 2.0"
__version__="${VERSION}"

############################################################
# Change the cwd to the directory where this script
# is located
############################################################
if [[ "$0" != "$BASH_SOURCE" ]]
then
  # See https://stackoverflow.com/questions/2683279/how-to-detect-if-a-script-is-being-sourced/23009039#23009039
  # This only works reliably with 'bash'. Other shells probably 
  # can not 'source' this script.
  SOURCING=1
  SCRIPT=${BASH_SOURCE[@]}
  if [ "$SCRIPT" == "" ]
  then
    SCRIPT=$_
  fi
else
  SOURCING=0
  SCRIPT=$0
fi

pushd `dirname "$SCRIPT"` > /dev/null
SCRIPTNAME=$(basename "$SCRIPT")
SCRIPT_AND_VERSION="$SCRIPTNAME $__version__"

############################################################
# Usage text for this script
############################################################
USAGE="$SCRIPT_AND_VERSION

DESCRIPTION
  Tools for FogLAMP

SOURCING THIS SCRIPT
  $ source build.sh [options]
  or:
  $ . build.sh [options]

  Sourcing is only guaranteed to work reliably from bash.

  Sourcing this script leaves the virtual environment active
  so, for example, the 'python' command actually runs python3.
  Deactivate the virtual environment via the 'deactivate' shell
  command. The environment variable VENV_PATH contains a path
  to the virtual environment's directory.

OPTIONS
  Multiple commands can be specified but they all must be
  specified separately (-hv is not supported).

  -a, --activate    Create and activate the Python virtual
                    environment and exit. Do not install
                    dependencies. Must invoke via 'source.'
  -c, --clean       Delete the virtual environment and remove
                    build and cache directories
  -d, --doc         Generate HTML in docs/_build
<<<<<<< HEAD
  --doc-build-test  Run docs/check_sphinx.py
=======
  --doc-build-test  Run docs/check-sphinx.py
  --deactivate      Deactivate the virtual environment. Must
                    invoke via 'source.'
>>>>>>> 028c4c37
  -h, --help        Display this help text
  -i, --install     Install production Python dependencies
                    and FogLAMP-specific packages and scripts
  --install-dev-dep Install Python dependencies for 
                    development and testing
  -l, --lint        Run pylint. Writes output to 
                    pylint-report.txt
  --live-doc        Run a local webserver that serves files in 
                    docs/_build and monitors modifications to
                    files in docs/ and regenerates HTML
  -p, --py-test     Run only Python tests
  -r, --run         Start FogLAMP
  -s, --service     Start the FogLAMP service
  -t, --test        Run all tests
  -u, --uninstall   Remove FogLAMP packages and scripts
  -v, --version     Display this script's version information

EXIT STATUS
  This script exits with status code 1 when errors occur (e.g., 
  tests fail) except when it is sourced.

EXAMPLES
  1) source $SCRIPTNAME -a"

############################################################
# Execute the command specified in $OPTION
############################################################
execute_command() {
  # These commands don't need a virtual environment
  if [ "$OPTION" == "HELP" ]
  then
    echo "${USAGE}"
    return

  elif [ "$OPTION" == "VERSION" ]
  then
    echo $SCRIPT_AND_VERSION
    return
  fi

  # The following commands need a virtual environment
  IN_VENV=$(python3 -c 'import sys; print ("1" if hasattr(sys, "real_prefix") else "0")')
  if [ $? -gt 0 ]
  then
    echo "*** python3 not found"
    if [ $SOURCING -lt 1 ]
    then
      exit 1
    fi
    return
  fi

  if [ $IN_VENV -lt 1 ]
  then
    VENV_PATH="`pwd`/venv/$HOSTNAME"
  fi 

  if [ "$OPTION" == "ACTIVATE" ]
  then
    if [ $IN_VENV -gt 0 ]
    then
      return
    fi

    if [ $SOURCING -lt 1 ]
    then
      echo "*** Source this script when using --activate"
      exit 1
    fi
  fi

  if [ "$OPTION" == "CLEAN" ]
  then
    if [ $IN_VENV -gt 0 ] 
    then
      if [ "$VENV_PATH" == "" ]
      then
        echo "*** VENV_PATH not set - invalid virtual environment is in use"
        if [ $SOURCING -lt 1 ]
        then
          exit 1
        fi
        return
      fi

      # Deactivate doesn't work unless sourcing
      if [ $SOURCING -lt 1 ]
      then
        echo "*** Source this script when using --clean when virtual environment is active"
        exit 1
      fi

      echo "-- Deactivating virtual environment"
      deactivate
    fi

    echo "-- Removing $VENV_PATH"
    rm -rf "$VENV_PATH"

    make clean
    return
  fi

  if [ $IN_VENV -lt 1 ]
  then
    if [ ! -f "$VENV_PATH/bin/activate" ]
    then
      echo "-- Installing virtualenv"
      pip3 install virtualenv 2> /dev/null

      if [ $? -gt 0 ]
      then
        pip install virtualenv
      fi

      if [ $? -gt 0 ]
      then
        echo "*** pip failed installing virtualenv"
        if [ $SOURCING -lt 1 ]
        then
          exit 1
        fi
        return
      fi

      # Find Python3.5 or Python3 if it doesn't exist
      python_path=$( which python3.5 )

      if [ $? -gt 0 ]
      then
        echo "*** python3.5 not found"
        python_path=$( which python3 )

        if [ $? -gt 0 ]
        then
          echo "*** python3 not found"
          if [ $SOURCING -lt 1 ]
          then
            exit 1
          fi
          return
        fi
      fi

      echo "-- Creating virtual environment for ${python_path}"
      virtualenv "--python=$python_path" "$VENV_PATH"
    fi

    echo "-- Activating the virtual environment at $VENV_PATH"
    source "$VENV_PATH/bin/activate"

    IN_VENV=$(python3 -c 'import sys; print ("1" if hasattr(sys, "real_prefix") else "0")')

    if [ $? -gt 0 ] || [ $IN_VENV -lt 1 ]
    then
      echo "*** Activating virtual environment failed"
      return
    fi
  fi

  if [ "$OPTION" == "ACTIVATE" ]
  then
    return
  fi
  
  if [ "$OPTION" == "DEV_DEP" ]
  then
    make install-dev-dep

  elif [ "$OPTION" == "LINT" ]
  then
    make lint
    if [ $? -gt 0 ] && [ $SOURCING -lt 1 ]
    then
      exit 1
    fi

  elif [ "$OPTION" == "TEST" ]
  then
    make test
    if [ $? -gt 0 ] && [ $SOURCING -lt 1 ]
    then
      exit 1
    fi

  elif [ "$OPTION" == "TEST_PYTHON" ]
  then
    make py-test
    if [ $? -gt 0 ] && [ $SOURCING -lt 1 ]
    then
      exit 1
    fi

  elif [ "$OPTION" == "INSTALL" ]
  then
    make install
    if [ $? -gt 0 ] && [ $SOURCING -lt 1 ]
    then
      exit 1
    fi

  elif [ "$OPTION" == "RUN" ]
  then
    echo "Running FogLAMP"
    foglamp

  elif [ "$OPTION" == "RUN_DAEMON" ]
  then
    echo "Running FogLAMP"
    foglampd

  elif [ "$OPTION" == "BUILD_DOC" ]
  then
    make doc
    if [ $? -gt 0 ] && [ $SOURCING -lt 1 ]
    then
      exit 1
    fi

  elif [ "$OPTION" == "TEST_DOC_BUILD" ]
  then
    make doc-build-test
    if [ $? -gt 0 ] && [ $SOURCING -lt 1 ]
    then
      exit 1
    fi
    
  elif [ "$OPTION" == "LIVE_DOC" ]
  then
    make live-doc
    if [ $? -gt 0 ] && [ $SOURCING -lt 1 ]
    then
      exit 1
    fi

  elif [ "$OPTION" == "UNINSTALL" ]
  then
    pip uninstall FogLAMP <<< y
  fi
}

############################################################
# Process arguments
############################################################
if [ $# -gt 0 ]
then
  for i in "$@"
  do
    case $i in
      -a|--activate)
        OPTION="ACTIVATE"
      ;;

      -c|--clean)
        OPTION="CLEAN"
      ;;

      -d|--doc)
        OPTION="BUILD_DOC"
      ;;

      --doc-build-test)
        OPTION="TEST_DOC_BUILD"
      ;;

      -h|--help)
        OPTION="HELP"
      ;;

      -i|--install)
        OPTION="INSTALL"
      ;;

      --install-dev-dep)
        OPTION="DEV_DEP"
      ;;

      -l|--lint)
        OPTION="LINT"
      ;;

      --live-doc)
        OPTION="LIVE_DOC"
      ;;

      -p|--py-test)
        OPTION="TEST_PYTHON"
      ;;

      -r|--run)
        OPTION="RUN"
      ;;

      -s|--service)
        OPTION="RUN_DAEMON"
      ;;

      -t|--test)
        OPTION="TEST"
      ;;
      
      -u|--uninstall)
        OPTION="UNINSTALL"
      ;;

      -v|--version)
        OPTION="VERSION"
      ;;

      *)
        echo "Unrecognized option: $i"

        if [ $SOURCING -lt 1 ]
        then
          exit 1
        fi

        break
      ;;
    esac

    execute_command
  done
else
  echo "${USAGE}"

  if [ $SOURCING -lt 1 ]
  then
    exit 1
  fi
fi

############################################################
# Unset all temporary variables created by this script
# and revert to the previous current directory
# when this script has been sourced. Leave VENV_PATH.
############################################################
if [ $SOURCING -gt 0 ]
then
  popd > /dev/null

  unset IN_VENV
  unset OPTION
  unset SCRIPT
  unset SCRIPTNAME
  unset SOURCING
  unset USAGE
fi
<|MERGE_RESOLUTION|>--- conflicted
+++ resolved
@@ -68,13 +68,7 @@
   -c, --clean       Delete the virtual environment and remove
                     build and cache directories
   -d, --doc         Generate HTML in docs/_build
-<<<<<<< HEAD
-  --doc-build-test  Run docs/check_sphinx.py
-=======
   --doc-build-test  Run docs/check-sphinx.py
-  --deactivate      Deactivate the virtual environment. Must
-                    invoke via 'source.'
->>>>>>> 028c4c37
   -h, --help        Display this help text
   -i, --install     Install production Python dependencies
                     and FogLAMP-specific packages and scripts
@@ -87,7 +81,6 @@
                     files in docs/ and regenerates HTML
   -p, --py-test     Run only Python tests
   -r, --run         Start FogLAMP
-  -s, --service     Start the FogLAMP service
   -t, --test        Run all tests
   -u, --uninstall   Remove FogLAMP packages and scripts
   -v, --version     Display this script's version information
@@ -153,12 +146,12 @@
       if [ "$VENV_PATH" == "" ]
       then
         echo "*** VENV_PATH not set - invalid virtual environment is in use"
-        if [ $SOURCING -lt 1 ]
-        then
-          exit 1
-        fi
-        return
+      if [ $SOURCING -lt 1 ]
+      then
+        exit 1
       fi
+    return
+  fi
 
       # Deactivate doesn't work unless sourcing
       if [ $SOURCING -lt 1 ]
@@ -279,12 +272,7 @@
   elif [ "$OPTION" == "RUN" ]
   then
     echo "Running FogLAMP"
-    foglamp
-
-  elif [ "$OPTION" == "RUN_DAEMON" ]
-  then
-    echo "Running FogLAMP"
-    foglampd
+    foglamp start
 
   elif [ "$OPTION" == "BUILD_DOC" ]
   then
@@ -368,10 +356,6 @@
         OPTION="RUN"
       ;;
 
-      -s|--service)
-        OPTION="RUN_DAEMON"
-      ;;
-
       -t|--test)
         OPTION="TEST"
       ;;
